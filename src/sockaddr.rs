use std::hash::Hash;
use std::mem::{self, size_of, MaybeUninit};
use std::net::{SocketAddr, SocketAddrV4, SocketAddrV6};
use std::path::Path;
use std::{fmt, io, ptr};

#[cfg(windows)]
use windows_sys::Win32::Networking::WinSock::SOCKADDR_IN6_0;

use crate::sys::{
    c_int, sa_family_t, sockaddr, sockaddr_in, sockaddr_in6, sockaddr_storage, socklen_t, AF_INET,
    AF_INET6, AF_UNIX,
};
use crate::Domain;

/// The address of a socket.
///
/// `SockAddr`s may be constructed directly to and from the standard library
/// [`SocketAddr`], [`SocketAddrV4`], and [`SocketAddrV6`] types.
#[derive(Clone)]
pub struct SockAddr {
    storage: sockaddr_storage,
    len: socklen_t,
}

#[allow(clippy::len_without_is_empty)]
impl SockAddr {
    /// Create a `SockAddr` from the underlying storage and its length.
    ///
    /// # Safety
    ///
    /// Caller must ensure that the address family and length match the type of
    /// storage address. For example if `storage.ss_family` is set to `AF_INET`
    /// the `storage` must be initialised as `sockaddr_in`, setting the content
    /// and length appropriately.
    ///
    /// # Examples
    ///
    /// ```
    /// # fn main() -> std::io::Result<()> {
    /// # #[cfg(unix)] {
    /// use std::io;
    /// use std::mem;
    /// use std::os::unix::io::AsRawFd;
    ///
    /// use socket2::{SockAddr, Socket, Domain, Type};
    ///
    /// let socket = Socket::new(Domain::IPV4, Type::STREAM, None)?;
    ///
    /// // Initialise a `SocketAddr` byte calling `getsockname(2)`.
    /// let mut addr_storage: libc::sockaddr_storage = unsafe { mem::zeroed() };
    /// let mut len = mem::size_of_val(&addr_storage) as libc::socklen_t;
    ///
    /// // The `getsockname(2)` system call will intiliase `storage` for
    /// // us, setting `len` to the correct length.
    /// let res = unsafe {
    ///     libc::getsockname(
    ///         socket.as_raw_fd(),
    ///         (&mut addr_storage as *mut libc::sockaddr_storage).cast(),
    ///         &mut len,
    ///     )
    /// };
    /// if res == -1 {
    ///     return Err(io::Error::last_os_error());
    /// }
    ///
    /// let address = unsafe { SockAddr::new(addr_storage, len) };
    /// # drop(address);
    /// # }
    /// # Ok(())
    /// # }
    /// ```
    pub const unsafe fn new(storage: sockaddr_storage, len: socklen_t) -> SockAddr {
        SockAddr { storage, len }
    }

    /// Initialise a `SockAddr` by calling the function `init`.
    ///
    /// The type of the address storage and length passed to the function `init`
    /// is OS/architecture specific.
    ///
    /// The address is zeroed before `init` is called and is thus valid to
    /// dereference and read from. The length initialised to the maximum length
    /// of the storage.
    ///
    /// # Safety
    ///
    /// Caller must ensure that the address family and length match the type of
    /// storage address. For example if `storage.ss_family` is set to `AF_INET`
    /// the `storage` must be initialised as `sockaddr_in`, setting the content
    /// and length appropriately.
    ///
    /// # Examples
    ///
    /// ```
    /// # fn main() -> std::io::Result<()> {
    /// # #[cfg(unix)] {
    /// use std::io;
    /// use std::os::unix::io::AsRawFd;
    ///
    /// use socket2::{SockAddr, Socket, Domain, Type};
    ///
    /// let socket = Socket::new(Domain::IPV4, Type::STREAM, None)?;
    ///
    /// // Initialise a `SocketAddr` byte calling `getsockname(2)`.
    /// let (_, address) = unsafe {
    ///     SockAddr::try_init(|addr_storage, len| {
    ///         // The `getsockname(2)` system call will intiliase `storage` for
    ///         // us, setting `len` to the correct length.
    ///         if libc::getsockname(socket.as_raw_fd(), addr_storage.cast(), len) == -1 {
    ///             Err(io::Error::last_os_error())
    ///         } else {
    ///             Ok(())
    ///         }
    ///     })
    /// }?;
    /// # drop(address);
    /// # }
    /// # Ok(())
    /// # }
    /// ```
    pub unsafe fn try_init<F, T>(init: F) -> io::Result<(T, SockAddr)>
    where
        F: FnOnce(*mut sockaddr_storage, *mut socklen_t) -> io::Result<T>,
    {
        const STORAGE_SIZE: socklen_t = size_of::<sockaddr_storage>() as socklen_t;
        // NOTE: `SockAddr::unix` depends on the storage being zeroed before
        // calling `init`.
        // NOTE: calling `recvfrom` with an empty buffer also depends on the
        // storage being zeroed before calling `init` as the OS might not
        // initialise it.
        let mut storage = MaybeUninit::<sockaddr_storage>::zeroed();
        let mut len = STORAGE_SIZE;
        init(storage.as_mut_ptr(), &mut len).map(|res| {
            debug_assert!(len <= STORAGE_SIZE, "overflown address storage");
            let addr = SockAddr {
                // Safety: zeroed-out `sockaddr_storage` is valid, caller must
                // ensure at least `len` bytes are valid.
                storage: storage.assume_init(),
                len,
            };
            (res, addr)
        })
    }

    /// Constructs a `SockAddr` with the family `AF_UNIX` and the provided path.
    ///
    /// Returns an error if the path is longer than `SUN_LEN`.
    pub fn unix<P>(path: P) -> io::Result<SockAddr>
    where
        P: AsRef<Path>,
    {
        crate::sys::unix_sockaddr(path.as_ref())
    }

    /// Set the length of the address.
    ///
    /// # Safety
    ///
    /// Caller must ensure that the address up to `length` bytes are properly
    /// initialised.
    pub unsafe fn set_length(&mut self, length: socklen_t) {
        self.len = length;
    }

    /// Returns this address's family.
    pub const fn family(&self) -> sa_family_t {
        self.storage.ss_family
    }

    /// Returns this address's `Domain`.
    pub const fn domain(&self) -> Domain {
        Domain(self.storage.ss_family as c_int)
    }

    /// Returns the size of this address in bytes.
    pub const fn len(&self) -> socklen_t {
        self.len
    }

    /// Returns a raw pointer to the address.
    pub const fn as_ptr(&self) -> *const sockaddr {
        ptr::addr_of!(self.storage).cast()
    }

    /// Retuns the address as the storage.
    pub const fn as_storage(self) -> sockaddr_storage {
        self.storage
    }

    /// Returns true if this address is in the `AF_INET` (IPv4) family, false otherwise.
    pub const fn is_ipv4(&self) -> bool {
        self.storage.ss_family == AF_INET as sa_family_t
    }

    /// Returns true if this address is in the `AF_INET6` (IPv6) family, false
    /// otherwise.
    pub const fn is_ipv6(&self) -> bool {
        self.storage.ss_family == AF_INET6 as sa_family_t
    }

    /// Returns true if this address is of a unix socket (for local interprocess communication),
    /// i.e. it is from the `AF_UNIX` family, false otherwise.
    pub fn is_unix(&self) -> bool {
        self.storage.ss_family == AF_UNIX as sa_family_t
    }

    /// Returns a raw pointer to the address storage.
    #[cfg(all(unix, not(target_os = "redox")))]
    pub(crate) const fn as_storage_ptr(&self) -> *const sockaddr_storage {
        &self.storage
    }

    /// Returns this address as a `SocketAddr` if it is in the `AF_INET` (IPv4)
    /// or `AF_INET6` (IPv6) family, otherwise returns `None`.
    pub fn as_socket(&self) -> Option<SocketAddr> {
        if self.storage.ss_family == AF_INET as sa_family_t {
            // SAFETY: if the `ss_family` field is `AF_INET` then storage must
            // be a `sockaddr_in`.
            let addr = unsafe { &*(ptr::addr_of!(self.storage).cast::<sockaddr_in>()) };
            let ip = crate::sys::from_in_addr(addr.sin_addr);
            let port = u16::from_be(addr.sin_port);
            Some(SocketAddr::V4(SocketAddrV4::new(ip, port)))
        } else if self.storage.ss_family == AF_INET6 as sa_family_t {
            // SAFETY: if the `ss_family` field is `AF_INET6` then storage must
            // be a `sockaddr_in6`.
            let addr = unsafe { &*(ptr::addr_of!(self.storage).cast::<sockaddr_in6>()) };
            let ip = crate::sys::from_in6_addr(addr.sin6_addr);
            let port = u16::from_be(addr.sin6_port);
            Some(SocketAddr::V6(SocketAddrV6::new(
                ip,
                port,
                addr.sin6_flowinfo,
                #[cfg(any(unix, target_os = "solid_asp3"))]
                addr.sin6_scope_id,
                #[cfg(windows)]
                unsafe {
                    addr.Anonymous.sin6_scope_id
                },
            )))
        } else {
            None
        }
    }

    /// Returns this address as a [`SocketAddrV4`] if it is in the `AF_INET`
    /// family.
    pub fn as_socket_ipv4(&self) -> Option<SocketAddrV4> {
        match self.as_socket() {
            Some(SocketAddr::V4(addr)) => Some(addr),
            _ => None,
        }
    }

    /// Returns this address as a [`SocketAddrV6`] if it is in the `AF_INET6`
    /// family.
    pub fn as_socket_ipv6(&self) -> Option<SocketAddrV6> {
        match self.as_socket() {
            Some(SocketAddr::V6(addr)) => Some(addr),
            _ => None,
        }
    }

    /// Returns the initialised storage bytes.
    fn as_bytes(&self) -> &[u8] {
        // SAFETY: `self.storage` is a C struct which can always be treated a
        // slice of bytes. Futhermore we ensure we don't read any unitialised
        // bytes by using `self.len`.
        unsafe { std::slice::from_raw_parts(self.as_ptr().cast(), self.len as usize) }
    }
}

impl From<SocketAddr> for SockAddr {
    fn from(addr: SocketAddr) -> SockAddr {
        match addr {
            SocketAddr::V4(addr) => addr.into(),
            SocketAddr::V6(addr) => addr.into(),
        }
    }
}

impl From<SocketAddrV4> for SockAddr {
    fn from(addr: SocketAddrV4) -> SockAddr {
<<<<<<< HEAD
        // SAFETY: a `sockaddr_storage` of all zeros is valid.
        let mut storage = unsafe { mem::zeroed::<sockaddr_storage>() };
        let len = {
            let storage = unsafe { &mut *ptr::addr_of_mut!(storage).cast::<sockaddr_in>() };
            storage.sin_family = AF_INET as sa_family_t;
            storage.sin_port = addr.port().to_be();
            storage.sin_addr = crate::sys::to_in_addr(addr.ip());
            storage.sin_zero = Default::default();
            mem::size_of::<sockaddr_in>() as socklen_t
=======
        let sockaddr_in = sockaddr_in {
            sin_family: AF_INET as sa_family_t,
            sin_port: addr.port().to_be(),
            sin_addr: crate::sys::to_in_addr(addr.ip()),
            sin_zero: Default::default(),
            #[cfg(any(
                target_os = "solid_asp3",
                target_os = "dragonfly",
                target_os = "freebsd",
                target_os = "haiku",
                target_os = "ios",
                target_os = "macos",
                target_os = "netbsd",
                target_os = "openbsd"
            ))]
            sin_len: 0,
>>>>>>> a18e4c8a
        };
        SockAddr { storage, len }
    }
}

impl From<SocketAddrV6> for SockAddr {
    fn from(addr: SocketAddrV6) -> SockAddr {
<<<<<<< HEAD
        // SAFETY: a `sockaddr_storage` of all zeros is valid.
        let mut storage = unsafe { mem::zeroed::<sockaddr_storage>() };
        let len = {
            let storage = unsafe { &mut *ptr::addr_of_mut!(storage).cast::<sockaddr_in6>() };
            storage.sin6_family = AF_INET6 as sa_family_t;
            storage.sin6_port = addr.port().to_be();
            storage.sin6_addr = crate::sys::to_in6_addr(addr.ip());
            storage.sin6_flowinfo = addr.flowinfo();
            #[cfg(unix)]
            {
                storage.sin6_scope_id = addr.scope_id();
            }
            #[cfg(windows)]
            {
                storage.Anonymous = SOCKADDR_IN6_0 {
                    sin6_scope_id: addr.scope_id(),
                };
            }
            mem::size_of::<sockaddr_in6>() as socklen_t
=======
        let sockaddr_in6 = sockaddr_in6 {
            sin6_family: AF_INET6 as sa_family_t,
            sin6_port: addr.port().to_be(),
            sin6_addr: crate::sys::to_in6_addr(addr.ip()),
            sin6_flowinfo: addr.flowinfo(),
            #[cfg(any(unix, target_os = "solid_asp3"))]
            sin6_scope_id: addr.scope_id(),
            #[cfg(windows)]
            Anonymous: SOCKADDR_IN6_0 {
                sin6_scope_id: addr.scope_id(),
            },
            #[cfg(any(
                target_os = "solid_asp3",
                target_os = "dragonfly",
                target_os = "freebsd",
                target_os = "haiku",
                target_os = "ios",
                target_os = "macos",
                target_os = "netbsd",
                target_os = "openbsd"
            ))]
            sin6_len: 0,
            #[cfg(any(target_os = "solaris", target_os = "illumos"))]
            __sin6_src_id: 0,
>>>>>>> a18e4c8a
        };
        SockAddr { storage, len }
    }
}

impl fmt::Debug for SockAddr {
    fn fmt(&self, fmt: &mut fmt::Formatter<'_>) -> fmt::Result {
        let mut f = fmt.debug_struct("SockAddr");
        #[cfg(target_os = "solid_asp3")]
        f.field("s2_len", &self.storage.s2_len);
        #[cfg(any(
            target_os = "dragonfly",
            target_os = "freebsd",
            target_os = "haiku",
            target_os = "hermit",
            target_os = "ios",
            target_os = "macos",
            target_os = "netbsd",
            target_os = "nto",
            target_os = "openbsd",
            target_os = "tvos",
            target_os = "vxworks",
            target_os = "watchos",
        ))]
        f.field("ss_len", &self.storage.ss_len);
        f.field("ss_family", &self.storage.ss_family)
            .field("len", &self.len)
            .finish()
    }
}

impl PartialEq for SockAddr {
    fn eq(&self, other: &Self) -> bool {
        self.as_bytes() == other.as_bytes()
    }
}

impl Eq for SockAddr {}

impl Hash for SockAddr {
    fn hash<H: std::hash::Hasher>(&self, state: &mut H) {
        self.as_bytes().hash(state);
    }
}

#[cfg(test)]
mod tests {
    use super::*;

    #[test]
    fn ipv4() {
        use std::net::Ipv4Addr;
        let std = SocketAddrV4::new(Ipv4Addr::new(1, 2, 3, 4), 9876);
        let addr = SockAddr::from(std);
        assert!(addr.is_ipv4());
        assert!(!addr.is_ipv6());
        assert!(!addr.is_unix());
        assert_eq!(addr.family(), AF_INET as sa_family_t);
        assert_eq!(addr.domain(), Domain::IPV4);
        assert_eq!(addr.len(), size_of::<sockaddr_in>() as socklen_t);
        assert_eq!(addr.as_socket(), Some(SocketAddr::V4(std)));
        assert_eq!(addr.as_socket_ipv4(), Some(std));
        assert!(addr.as_socket_ipv6().is_none());

        let addr = SockAddr::from(SocketAddr::from(std));
        assert_eq!(addr.family(), AF_INET as sa_family_t);
        assert_eq!(addr.len(), size_of::<sockaddr_in>() as socklen_t);
        assert_eq!(addr.as_socket(), Some(SocketAddr::V4(std)));
        assert_eq!(addr.as_socket_ipv4(), Some(std));
        assert!(addr.as_socket_ipv6().is_none());
        #[cfg(unix)]
        {
            assert!(addr.as_pathname().is_none());
            assert!(addr.as_abstract_namespace().is_none());
        }
    }

    #[test]
    fn ipv6() {
        use std::net::Ipv6Addr;
        let std = SocketAddrV6::new(Ipv6Addr::new(1, 2, 3, 4, 5, 6, 7, 8), 9876, 11, 12);
        let addr = SockAddr::from(std);
        assert!(addr.is_ipv6());
        assert!(!addr.is_ipv4());
        assert!(!addr.is_unix());
        assert_eq!(addr.family(), AF_INET6 as sa_family_t);
        assert_eq!(addr.domain(), Domain::IPV6);
        assert_eq!(addr.len(), size_of::<sockaddr_in6>() as socklen_t);
        assert_eq!(addr.as_socket(), Some(SocketAddr::V6(std)));
        assert!(addr.as_socket_ipv4().is_none());
        assert_eq!(addr.as_socket_ipv6(), Some(std));

        let addr = SockAddr::from(SocketAddr::from(std));
        assert_eq!(addr.family(), AF_INET6 as sa_family_t);
        assert_eq!(addr.len(), size_of::<sockaddr_in6>() as socklen_t);
        assert_eq!(addr.as_socket(), Some(SocketAddr::V6(std)));
        assert!(addr.as_socket_ipv4().is_none());
        assert_eq!(addr.as_socket_ipv6(), Some(std));
        #[cfg(unix)]
        {
            assert!(addr.as_pathname().is_none());
            assert!(addr.as_abstract_namespace().is_none());
        }
    }

    #[test]
    fn ipv4_eq() {
        use std::net::Ipv4Addr;

        let std1 = SocketAddrV4::new(Ipv4Addr::new(1, 2, 3, 4), 9876);
        let std2 = SocketAddrV4::new(Ipv4Addr::new(5, 6, 7, 8), 8765);

        test_eq(
            SockAddr::from(std1),
            SockAddr::from(std1),
            SockAddr::from(std2),
        );
    }

    #[test]
    fn ipv4_hash() {
        use std::net::Ipv4Addr;

        let std1 = SocketAddrV4::new(Ipv4Addr::new(1, 2, 3, 4), 9876);
        let std2 = SocketAddrV4::new(Ipv4Addr::new(5, 6, 7, 8), 8765);

        test_hash(
            SockAddr::from(std1),
            SockAddr::from(std1),
            SockAddr::from(std2),
        );
    }

    #[test]
    fn ipv6_eq() {
        use std::net::Ipv6Addr;

        let std1 = SocketAddrV6::new(Ipv6Addr::new(1, 2, 3, 4, 5, 6, 7, 8), 9876, 11, 12);
        let std2 = SocketAddrV6::new(Ipv6Addr::new(3, 4, 5, 6, 7, 8, 9, 0), 7654, 13, 14);

        test_eq(
            SockAddr::from(std1),
            SockAddr::from(std1),
            SockAddr::from(std2),
        );
    }

    #[test]
    fn ipv6_hash() {
        use std::net::Ipv6Addr;

        let std1 = SocketAddrV6::new(Ipv6Addr::new(1, 2, 3, 4, 5, 6, 7, 8), 9876, 11, 12);
        let std2 = SocketAddrV6::new(Ipv6Addr::new(3, 4, 5, 6, 7, 8, 9, 0), 7654, 13, 14);

        test_hash(
            SockAddr::from(std1),
            SockAddr::from(std1),
            SockAddr::from(std2),
        );
    }

    #[test]
    fn ipv4_ipv6_eq() {
        use std::net::Ipv4Addr;
        use std::net::Ipv6Addr;

        let std1 = SocketAddrV4::new(Ipv4Addr::new(1, 2, 3, 4), 9876);
        let std2 = SocketAddrV6::new(Ipv6Addr::new(1, 2, 3, 4, 5, 6, 7, 8), 9876, 11, 12);

        test_eq(
            SockAddr::from(std1),
            SockAddr::from(std1),
            SockAddr::from(std2),
        );

        test_eq(
            SockAddr::from(std2),
            SockAddr::from(std2),
            SockAddr::from(std1),
        );
    }

    #[test]
    fn ipv4_ipv6_hash() {
        use std::net::Ipv4Addr;
        use std::net::Ipv6Addr;

        let std1 = SocketAddrV4::new(Ipv4Addr::new(1, 2, 3, 4), 9876);
        let std2 = SocketAddrV6::new(Ipv6Addr::new(1, 2, 3, 4, 5, 6, 7, 8), 9876, 11, 12);

        test_hash(
            SockAddr::from(std1),
            SockAddr::from(std1),
            SockAddr::from(std2),
        );

        test_hash(
            SockAddr::from(std2),
            SockAddr::from(std2),
            SockAddr::from(std1),
        );
    }

    #[allow(clippy::eq_op)] // allow a0 == a0 check
    fn test_eq(a0: SockAddr, a1: SockAddr, b: SockAddr) {
        assert!(a0 == a0);
        assert!(a0 == a1);
        assert!(a1 == a0);
        assert!(a0 != b);
        assert!(b != a0);
    }

    fn test_hash(a0: SockAddr, a1: SockAddr, b: SockAddr) {
        assert!(calculate_hash(&a0) == calculate_hash(&a0));
        assert!(calculate_hash(&a0) == calculate_hash(&a1));
        // technically unequal values can have the same hash, in this case x != z and both have different hashes
        assert!(calculate_hash(&a0) != calculate_hash(&b));
    }

    fn calculate_hash(x: &SockAddr) -> u64 {
        use std::collections::hash_map::DefaultHasher;
        use std::hash::Hasher;

        let mut hasher = DefaultHasher::new();
        x.hash(&mut hasher);
        hasher.finish()
    }
}<|MERGE_RESOLUTION|>--- conflicted
+++ resolved
@@ -281,7 +281,6 @@
 
 impl From<SocketAddrV4> for SockAddr {
     fn from(addr: SocketAddrV4) -> SockAddr {
-<<<<<<< HEAD
         // SAFETY: a `sockaddr_storage` of all zeros is valid.
         let mut storage = unsafe { mem::zeroed::<sockaddr_storage>() };
         let len = {
@@ -291,24 +290,6 @@
             storage.sin_addr = crate::sys::to_in_addr(addr.ip());
             storage.sin_zero = Default::default();
             mem::size_of::<sockaddr_in>() as socklen_t
-=======
-        let sockaddr_in = sockaddr_in {
-            sin_family: AF_INET as sa_family_t,
-            sin_port: addr.port().to_be(),
-            sin_addr: crate::sys::to_in_addr(addr.ip()),
-            sin_zero: Default::default(),
-            #[cfg(any(
-                target_os = "solid_asp3",
-                target_os = "dragonfly",
-                target_os = "freebsd",
-                target_os = "haiku",
-                target_os = "ios",
-                target_os = "macos",
-                target_os = "netbsd",
-                target_os = "openbsd"
-            ))]
-            sin_len: 0,
->>>>>>> a18e4c8a
         };
         SockAddr { storage, len }
     }
@@ -316,7 +297,6 @@
 
 impl From<SocketAddrV6> for SockAddr {
     fn from(addr: SocketAddrV6) -> SockAddr {
-<<<<<<< HEAD
         // SAFETY: a `sockaddr_storage` of all zeros is valid.
         let mut storage = unsafe { mem::zeroed::<sockaddr_storage>() };
         let len = {
@@ -336,32 +316,6 @@
                 };
             }
             mem::size_of::<sockaddr_in6>() as socklen_t
-=======
-        let sockaddr_in6 = sockaddr_in6 {
-            sin6_family: AF_INET6 as sa_family_t,
-            sin6_port: addr.port().to_be(),
-            sin6_addr: crate::sys::to_in6_addr(addr.ip()),
-            sin6_flowinfo: addr.flowinfo(),
-            #[cfg(any(unix, target_os = "solid_asp3"))]
-            sin6_scope_id: addr.scope_id(),
-            #[cfg(windows)]
-            Anonymous: SOCKADDR_IN6_0 {
-                sin6_scope_id: addr.scope_id(),
-            },
-            #[cfg(any(
-                target_os = "solid_asp3",
-                target_os = "dragonfly",
-                target_os = "freebsd",
-                target_os = "haiku",
-                target_os = "ios",
-                target_os = "macos",
-                target_os = "netbsd",
-                target_os = "openbsd"
-            ))]
-            sin6_len: 0,
-            #[cfg(any(target_os = "solaris", target_os = "illumos"))]
-            __sin6_src_id: 0,
->>>>>>> a18e4c8a
         };
         SockAddr { storage, len }
     }
