// Copyright 2015 The Rust Project Developers.
//
// Licensed under the Apache License, Version 2.0 <LICENSE-APACHE or
// https://www.apache.org/licenses/LICENSE-2.0> or the MIT license
// <LICENSE-MIT or https://opensource.org/licenses/MIT>, at your
// option. This file may not be copied, modified, or distributed
// except according to those terms.

use std::fmt;
use std::io::{self, Read, Write};
#[cfg(not(any(target_os = "redox", target_os = "solid_asp3")))]
use std::io::{IoSlice, IoSliceMut};
use std::mem::MaybeUninit;
<<<<<<< HEAD
#[cfg(not(target_os = "nto"))]
use std::net::Ipv6Addr;
use std::net::{self, Ipv4Addr, Shutdown};
=======
use std::net::{self, Ipv4Addr, Ipv6Addr, Shutdown};
#[cfg(target_os = "solid_asp3")]
use std::os::solid::io::{FromRawFd, IntoRawFd};
>>>>>>> a18e4c8a
#[cfg(unix)]
use std::os::unix::io::{FromRawFd, IntoRawFd};
#[cfg(windows)]
use std::os::windows::io::{FromRawSocket, IntoRawSocket};
use std::time::Duration;

use crate::sys::{self, c_int, getsockopt, setsockopt, Bool};
use crate::{Domain, Protocol, SockAddr, TcpKeepalive, Type};
#[cfg(not(any(target_os = "redox", target_os = "solid_asp3")))]
use crate::{MaybeUninitSlice, RecvFlags};

/// Owned wrapper around a system socket.
///
/// This type simply wraps an instance of a file descriptor (`c_int`) on Unix
/// and an instance of `SOCKET` on Windows. This is the main type exported by
/// this crate and is intended to mirror the raw semantics of sockets on
/// platforms as closely as possible. Almost all methods correspond to
/// precisely one libc or OS API call which is essentially just a "Rustic
/// translation" of what's below.
///
/// ## Converting to and from other types
///
/// This type can be freely converted into the network primitives provided by
/// the standard library, such as [`TcpStream`] or [`UdpSocket`], using the
/// [`From`] trait, see the example below.
///
/// [`TcpStream`]: std::net::TcpStream
/// [`UdpSocket`]: std::net::UdpSocket
///
/// # Notes
///
/// Some methods that set options on `Socket` require two system calls to set
/// there options without overwriting previously set options. We do this by
/// first getting the current settings, applying the desired changes and than
/// updating the settings. This means that the operation is **not** atomic. This
/// can lead to a data race when two threads are changing options in parallel.
///
/// # Examples
/// ```no_run
/// # fn main() -> std::io::Result<()> {
/// use std::net::{SocketAddr, TcpListener};
/// use socket2::{Socket, Domain, Type};
///
/// // create a TCP listener
/// let socket = Socket::new(Domain::IPV6, Type::STREAM, None)?;
///
/// let address: SocketAddr = "[::1]:12345".parse().unwrap();
/// let address = address.into();
/// socket.bind(&address)?;
/// socket.listen(128)?;
///
/// let listener: TcpListener = socket.into();
/// // ...
/// # drop(listener);
/// # Ok(()) }
/// ```
pub struct Socket {
    inner: Inner,
}

/// Store a `TcpStream` internally to take advantage of its niche optimizations on Unix platforms.
pub(crate) type Inner = std::net::TcpStream;

impl Socket {
    /// # Safety
    ///
    /// The caller must ensure `raw` is a valid file descriptor/socket. NOTE:
    /// this should really be marked `unsafe`, but this being an internal
    /// function, often passed as mapping function, it's makes it very
    /// inconvenient to mark it as `unsafe`.
    pub(crate) fn from_raw(raw: sys::Socket) -> Socket {
        Socket {
            inner: unsafe {
                // SAFETY: the caller must ensure that `raw` is a valid file
                // descriptor, but when it isn't it could return I/O errors, or
                // potentially close a fd it doesn't own. All of that isn't
                // memory unsafe, so it's not desired but never memory unsafe or
                // causes UB.
                //
                // However there is one exception. We use `TcpStream` to
                // represent the `Socket` internally (see `Inner` type),
                // `TcpStream` has a layout optimisation that doesn't allow for
                // negative file descriptors (as those are always invalid).
                // Violating this assumption (fd never negative) causes UB,
                // something we don't want. So check for that we have this
                // `assert!`.
                #[cfg(unix)]
                assert!(raw >= 0, "tried to create a `Socket` with an invalid fd");
                sys::socket_from_raw(raw)
            },
        }
    }

    pub(crate) fn as_raw(&self) -> sys::Socket {
        sys::socket_as_raw(&self.inner)
    }

    pub(crate) fn into_raw(self) -> sys::Socket {
        sys::socket_into_raw(self.inner)
    }

    /// Creates a new socket and sets common flags.
    ///
    /// This function corresponds to `socket(2)` on Unix and `WSASocketW` on
    /// Windows.
    ///
    /// On Unix-like systems, the close-on-exec flag is set on the new socket.
    /// Additionally, on Apple platforms `SOCK_NOSIGPIPE` is set. On Windows,
    /// the socket is made non-inheritable.
    ///
    /// [`Socket::new_raw`] can be used if you don't want these flags to be set.
    #[doc = man_links!(socket(2))]
    pub fn new(domain: Domain, ty: Type, protocol: Option<Protocol>) -> io::Result<Socket> {
        let ty = set_common_type(ty);
        Socket::new_raw(domain, ty, protocol).and_then(set_common_flags)
    }

    /// Creates a new socket ready to be configured.
    ///
    /// This function corresponds to `socket(2)` on Unix and `WSASocketW` on
    /// Windows and simply creates a new socket, no other configuration is done.
    pub fn new_raw(domain: Domain, ty: Type, protocol: Option<Protocol>) -> io::Result<Socket> {
        let protocol = protocol.map_or(0, |p| p.0);
        sys::socket(domain.0, ty.0, protocol).map(Socket::from_raw)
    }

    /// Creates a pair of sockets which are connected to each other.
    ///
    /// This function corresponds to `socketpair(2)`.
    ///
    /// This function sets the same flags as in done for [`Socket::new`],
    /// [`Socket::pair_raw`] can be used if you don't want to set those flags.
    #[doc = man_links!(unix: socketpair(2))]
    #[cfg(all(feature = "all", unix))]
    #[cfg_attr(docsrs, doc(cfg(all(feature = "all", unix))))]
    pub fn pair(
        domain: Domain,
        ty: Type,
        protocol: Option<Protocol>,
    ) -> io::Result<(Socket, Socket)> {
        let ty = set_common_type(ty);
        let (a, b) = Socket::pair_raw(domain, ty, protocol)?;
        let a = set_common_flags(a)?;
        let b = set_common_flags(b)?;
        Ok((a, b))
    }

    /// Creates a pair of sockets which are connected to each other.
    ///
    /// This function corresponds to `socketpair(2)`.
    #[cfg(all(feature = "all", unix))]
    #[cfg_attr(docsrs, doc(cfg(all(feature = "all", unix))))]
    pub fn pair_raw(
        domain: Domain,
        ty: Type,
        protocol: Option<Protocol>,
    ) -> io::Result<(Socket, Socket)> {
        let protocol = protocol.map_or(0, |p| p.0);
        sys::socketpair(domain.0, ty.0, protocol)
            .map(|[a, b]| (Socket::from_raw(a), Socket::from_raw(b)))
    }

    /// Binds this socket to the specified address.
    ///
    /// This function directly corresponds to the `bind(2)` function on Windows
    /// and Unix.
    #[doc = man_links!(bind(2))]
    pub fn bind(&self, address: &SockAddr) -> io::Result<()> {
        sys::bind(self.as_raw(), address)
    }

    /// Initiate a connection on this socket to the specified address.
    ///
    /// This function directly corresponds to the `connect(2)` function on
    /// Windows and Unix.
    ///
    /// An error will be returned if `listen` or `connect` has already been
    /// called on this builder.
    #[doc = man_links!(connect(2))]
    ///
    /// # Notes
    ///
    /// When using a non-blocking connect (by setting the socket into
    /// non-blocking mode before calling this function), socket option can't be
    /// set *while connecting*. This will cause errors on Windows. Socket
    /// options can be safely set before and after connecting the socket.
    pub fn connect(&self, address: &SockAddr) -> io::Result<()> {
        sys::connect(self.as_raw(), address)
    }

    /// Initiate a connection on this socket to the specified address, only
    /// only waiting for a certain period of time for the connection to be
    /// established.
    ///
    /// Unlike many other methods on `Socket`, this does *not* correspond to a
    /// single C function. It sets the socket to nonblocking mode, connects via
    /// connect(2), and then waits for the connection to complete with poll(2)
    /// on Unix and select on Windows. When the connection is complete, the
    /// socket is set back to blocking mode. On Unix, this will loop over
    /// `EINTR` errors.
    ///
    /// # Warnings
    ///
    /// The non-blocking state of the socket is overridden by this function -
    /// it will be returned in blocking mode on success, and in an indeterminate
    /// state on failure.
    ///
    /// If the connection request times out, it may still be processing in the
    /// background - a second call to `connect` or `connect_timeout` may fail.
    pub fn connect_timeout(&self, addr: &SockAddr, timeout: Duration) -> io::Result<()> {
        self.set_nonblocking(true)?;
        let res = self.connect(addr);
        self.set_nonblocking(false)?;

        match res {
            Ok(()) => return Ok(()),
            Err(ref e) if e.kind() == io::ErrorKind::WouldBlock => {}
            #[cfg(unix)]
            Err(ref e) if e.raw_os_error() == Some(libc::EINPROGRESS) => {}
            Err(e) => return Err(e),
        }

        sys::poll_connect(self, timeout)
    }

    /// Mark a socket as ready to accept incoming connection requests using
    /// [`Socket::accept()`].
    ///
    /// This function directly corresponds to the `listen(2)` function on
    /// Windows and Unix.
    ///
    /// An error will be returned if `listen` or `connect` has already been
    /// called on this builder.
    #[doc = man_links!(listen(2))]
    pub fn listen(&self, backlog: c_int) -> io::Result<()> {
        sys::listen(self.as_raw(), backlog)
    }

    /// Accept a new incoming connection from this listener.
    ///
    /// This function uses `accept4(2)` on platforms that support it and
    /// `accept(2)` platforms that do not.
    ///
    /// This function sets the same flags as in done for [`Socket::new`],
    /// [`Socket::accept_raw`] can be used if you don't want to set those flags.
    #[doc = man_links!(accept(2))]
    pub fn accept(&self) -> io::Result<(Socket, SockAddr)> {
        // Use `accept4` on platforms that support it.
        #[cfg(any(
            target_os = "android",
            target_os = "dragonfly",
            target_os = "freebsd",
            target_os = "fuchsia",
            target_os = "illumos",
            target_os = "linux",
            target_os = "netbsd",
            target_os = "openbsd",
        ))]
        return self._accept4(libc::SOCK_CLOEXEC);

        // Fall back to `accept` on platforms that do not support `accept4`.
        #[cfg(not(any(
            target_os = "android",
            target_os = "dragonfly",
            target_os = "freebsd",
            target_os = "fuchsia",
            target_os = "illumos",
            target_os = "linux",
            target_os = "netbsd",
            target_os = "openbsd",
        )))]
        {
            let (socket, addr) = self.accept_raw()?;
            let socket = set_common_flags(socket)?;
            // `set_common_flags` does not disable inheritance on Windows because `Socket::new`
            // unlike `accept` is able to create the socket with inheritance disabled.
            #[cfg(windows)]
            socket._set_no_inherit(true)?;
            Ok((socket, addr))
        }
    }

    /// Accept a new incoming connection from this listener.
    ///
    /// This function directly corresponds to the `accept(2)` function on
    /// Windows and Unix.
    pub fn accept_raw(&self) -> io::Result<(Socket, SockAddr)> {
        sys::accept(self.as_raw()).map(|(inner, addr)| (Socket::from_raw(inner), addr))
    }

    /// Returns the socket address of the local half of this socket.
    ///
    /// This function directly corresponds to the `getsockname(2)` function on
    /// Windows and Unix.
    #[doc = man_links!(getsockname(2))]
    ///
    /// # Notes
    ///
    /// Depending on the OS this may return an error if the socket is not
    /// [bound].
    ///
    /// [bound]: Socket::bind
    pub fn local_addr(&self) -> io::Result<SockAddr> {
        sys::getsockname(self.as_raw())
    }

    /// Returns the socket address of the remote peer of this socket.
    ///
    /// This function directly corresponds to the `getpeername(2)` function on
    /// Windows and Unix.
    #[doc = man_links!(getpeername(2))]
    ///
    /// # Notes
    ///
    /// This returns an error if the socket is not [`connect`ed].
    ///
    /// [`connect`ed]: Socket::connect
    pub fn peer_addr(&self) -> io::Result<SockAddr> {
        sys::getpeername(self.as_raw())
    }

    /// Returns the [`Type`] of this socket by checking the `SO_TYPE` option on
    /// this socket.
    pub fn r#type(&self) -> io::Result<Type> {
        unsafe { getsockopt::<c_int>(self.as_raw(), sys::SOL_SOCKET, sys::SO_TYPE).map(Type) }
    }

    /// Creates a new independently owned handle to the underlying socket.
    ///
    /// # Notes
    ///
    /// On Unix this uses `F_DUPFD_CLOEXEC` and thus sets the `FD_CLOEXEC` on
    /// the returned socket.
    ///
    /// On Windows this uses `WSA_FLAG_NO_HANDLE_INHERIT` setting inheriting to
    /// false.
    ///
    /// On Windows this can **not** be used function cannot be used on a
    /// QOS-enabled socket, see
    /// <https://docs.microsoft.com/en-us/windows/win32/api/winsock2/nf-winsock2-wsaduplicatesocketw>.
    pub fn try_clone(&self) -> io::Result<Socket> {
        sys::try_clone(self.as_raw()).map(Socket::from_raw)
    }

    /// Returns true if this socket is set to nonblocking mode, false otherwise.
    ///
    /// # Notes
    ///
    /// On Unix this corresponds to calling `fcntl` returning the value of
    /// `O_NONBLOCK`.
    ///
    /// On Windows it is not possible retrieve the nonblocking mode status.
    #[cfg(all(feature = "all", unix))]
    #[cfg_attr(docsrs, doc(cfg(all(feature = "all", unix))))]
    pub fn nonblocking(&self) -> io::Result<bool> {
        sys::nonblocking(self.as_raw())
    }

    /// Moves this socket into or out of nonblocking mode.
    ///
    /// # Notes
    ///
    /// On Unix this corresponds to calling `fcntl` (un)setting `O_NONBLOCK`.
    ///
    /// On Windows this corresponds to calling `ioctlsocket` (un)setting
    /// `FIONBIO`.
    pub fn set_nonblocking(&self, nonblocking: bool) -> io::Result<()> {
        sys::set_nonblocking(self.as_raw(), nonblocking)
    }

    /// Shuts down the read, write, or both halves of this connection.
    ///
    /// This function will cause all pending and future I/O on the specified
    /// portions to return immediately with an appropriate value.
    #[doc = man_links!(shutdown(2))]
    pub fn shutdown(&self, how: Shutdown) -> io::Result<()> {
        sys::shutdown(self.as_raw(), how)
    }

    /// Receives data on the socket from the remote address to which it is
    /// connected.
    ///
    /// The [`connect`] method will connect this socket to a remote address.
    /// This method might fail if the socket is not connected.
    #[doc = man_links!(recv(2))]
    ///
    /// [`connect`]: Socket::connect
    ///
    /// # Safety
    ///
    /// Normally casting a `&mut [u8]` to `&mut [MaybeUninit<u8>]` would be
    /// unsound, as that allows us to write uninitialised bytes to the buffer.
    /// However this implementation promises to not write uninitialised bytes to
    /// the `buf`fer and passes it directly to `recv(2)` system call. This
    /// promise ensures that this function can be called using a `buf`fer of
    /// type `&mut [u8]`.
    ///
    /// Note that the [`io::Read::read`] implementation calls this function with
    /// a `buf`fer of type `&mut [u8]`, allowing initialised buffers to be used
    /// without using `unsafe`.
    pub fn recv(&self, buf: &mut [MaybeUninit<u8>]) -> io::Result<usize> {
        self.recv_with_flags(buf, 0)
    }

    /// Receives out-of-band (OOB) data on the socket from the remote address to
    /// which it is connected by setting the `MSG_OOB` flag for this call.
    ///
    /// For more information, see [`recv`], [`out_of_band_inline`].
    ///
    /// [`recv`]: Socket::recv
    /// [`out_of_band_inline`]: Socket::out_of_band_inline
    #[cfg_attr(target_os = "redox", allow(rustdoc::broken_intra_doc_links))]
    pub fn recv_out_of_band(&self, buf: &mut [MaybeUninit<u8>]) -> io::Result<usize> {
        self.recv_with_flags(buf, sys::MSG_OOB)
    }

    /// Identical to [`recv`] but allows for specification of arbitrary flags to
    /// the underlying `recv` call.
    ///
    /// [`recv`]: Socket::recv
    pub fn recv_with_flags(
        &self,
        buf: &mut [MaybeUninit<u8>],
        flags: sys::c_int,
    ) -> io::Result<usize> {
        sys::recv(self.as_raw(), buf, flags)
    }

    /// Receives data on the socket from the remote address to which it is
    /// connected. Unlike [`recv`] this allows passing multiple buffers.
    ///
    /// The [`connect`] method will connect this socket to a remote address.
    /// This method might fail if the socket is not connected.
    ///
    /// In addition to the number of bytes read, this function returns the flags
    /// for the received message. See [`RecvFlags`] for more information about
    /// the returned flags.
    #[doc = man_links!(recvmsg(2))]
    ///
    /// [`recv`]: Socket::recv
    /// [`connect`]: Socket::connect
    ///
    /// # Safety
    ///
    /// Normally casting a `IoSliceMut` to `MaybeUninitSlice` would be unsound,
    /// as that allows us to write uninitialised bytes to the buffer. However
    /// this implementation promises to not write uninitialised bytes to the
    /// `bufs` and passes it directly to `recvmsg(2)` system call. This promise
    /// ensures that this function can be called using `bufs` of type `&mut
    /// [IoSliceMut]`.
    ///
    /// Note that the [`io::Read::read_vectored`] implementation calls this
    /// function with `buf`s of type `&mut [IoSliceMut]`, allowing initialised
    /// buffers to be used without using `unsafe`.
    #[cfg(not(any(target_os = "redox", target_os = "solid_asp3")))]
    #[cfg_attr(
        docsrs,
        doc(cfg(not(any(target_os = "redox", target_os = "solid_asp3"))))
    )]
    pub fn recv_vectored(
        &self,
        bufs: &mut [MaybeUninitSlice<'_>],
    ) -> io::Result<(usize, RecvFlags)> {
        self.recv_vectored_with_flags(bufs, 0)
    }

    /// Identical to [`recv_vectored`] but allows for specification of arbitrary
    /// flags to the underlying `recvmsg`/`WSARecv` call.
    ///
    /// [`recv_vectored`]: Socket::recv_vectored
    ///
    /// # Safety
    ///
    /// `recv_from_vectored` makes the same safety guarantees regarding `bufs`
    /// as [`recv_vectored`].
    ///
    /// [`recv_vectored`]: Socket::recv_vectored
    #[cfg(not(any(target_os = "redox", target_os = "solid_asp3")))]
    #[cfg_attr(
        docsrs,
        doc(cfg(not(any(target_os = "redox", target_os = "solid_asp3"))))
    )]
    pub fn recv_vectored_with_flags(
        &self,
        bufs: &mut [MaybeUninitSlice<'_>],
        flags: c_int,
    ) -> io::Result<(usize, RecvFlags)> {
        sys::recv_vectored(self.as_raw(), bufs, flags)
    }

    /// Receives data on the socket from the remote adress to which it is
    /// connected, without removing that data from the queue. On success,
    /// returns the number of bytes peeked.
    ///
    /// Successive calls return the same data. This is accomplished by passing
    /// `MSG_PEEK` as a flag to the underlying `recv` system call.
    ///
    /// # Safety
    ///
    /// `peek` makes the same safety guarantees regarding the `buf`fer as
    /// [`recv`].
    ///
    /// [`recv`]: Socket::recv
    pub fn peek(&self, buf: &mut [MaybeUninit<u8>]) -> io::Result<usize> {
        self.recv_with_flags(buf, sys::MSG_PEEK)
    }

    /// Receives data from the socket. On success, returns the number of bytes
    /// read and the address from whence the data came.
    #[doc = man_links!(recvfrom(2))]
    ///
    /// # Safety
    ///
    /// `recv_from` makes the same safety guarantees regarding the `buf`fer as
    /// [`recv`].
    ///
    /// [`recv`]: Socket::recv
    pub fn recv_from(&self, buf: &mut [MaybeUninit<u8>]) -> io::Result<(usize, SockAddr)> {
        self.recv_from_with_flags(buf, 0)
    }

    /// Identical to [`recv_from`] but allows for specification of arbitrary
    /// flags to the underlying `recvfrom` call.
    ///
    /// [`recv_from`]: Socket::recv_from
    pub fn recv_from_with_flags(
        &self,
        buf: &mut [MaybeUninit<u8>],
        flags: c_int,
    ) -> io::Result<(usize, SockAddr)> {
        sys::recv_from(self.as_raw(), buf, flags)
    }

    /// Receives data from the socket. Returns the amount of bytes read, the
    /// [`RecvFlags`] and the remote address from the data is coming. Unlike
    /// [`recv_from`] this allows passing multiple buffers.
    #[doc = man_links!(recvmsg(2))]
    ///
    /// [`recv_from`]: Socket::recv_from
    ///
    /// # Safety
    ///
    /// `recv_from_vectored` makes the same safety guarantees regarding `bufs`
    /// as [`recv_vectored`].
    ///
    /// [`recv_vectored`]: Socket::recv_vectored
    #[cfg(not(any(target_os = "redox", target_os = "solid_asp3")))]
    #[cfg_attr(
        docsrs,
        doc(cfg(not(any(target_os = "redox", target_os = "solid_asp3"))))
    )]
    pub fn recv_from_vectored(
        &self,
        bufs: &mut [MaybeUninitSlice<'_>],
    ) -> io::Result<(usize, RecvFlags, SockAddr)> {
        self.recv_from_vectored_with_flags(bufs, 0)
    }

    /// Identical to [`recv_from_vectored`] but allows for specification of
    /// arbitrary flags to the underlying `recvmsg`/`WSARecvFrom` call.
    ///
    /// [`recv_from_vectored`]: Socket::recv_from_vectored
    ///
    /// # Safety
    ///
    /// `recv_from_vectored` makes the same safety guarantees regarding `bufs`
    /// as [`recv_vectored`].
    ///
    /// [`recv_vectored`]: Socket::recv_vectored
    #[cfg(not(any(target_os = "redox", target_os = "solid_asp3")))]
    #[cfg_attr(
        docsrs,
        doc(cfg(not(any(target_os = "redox", target_os = "solid_asp3"))))
    )]
    pub fn recv_from_vectored_with_flags(
        &self,
        bufs: &mut [MaybeUninitSlice<'_>],
        flags: c_int,
    ) -> io::Result<(usize, RecvFlags, SockAddr)> {
        sys::recv_from_vectored(self.as_raw(), bufs, flags)
    }

    /// Receives data from the socket, without removing it from the queue.
    ///
    /// Successive calls return the same data. This is accomplished by passing
    /// `MSG_PEEK` as a flag to the underlying `recvfrom` system call.
    ///
    /// On success, returns the number of bytes peeked and the address from
    /// whence the data came.
    ///
    /// # Safety
    ///
    /// `peek_from` makes the same safety guarantees regarding the `buf`fer as
    /// [`recv`].
    ///
    /// # Note: Datagram Sockets
    /// For datagram sockets, the behavior of this method when `buf` is smaller than
    /// the datagram at the head of the receive queue differs between Windows and
    /// Unix-like platforms (Linux, macOS, BSDs, etc: colloquially termed "*nix").
    ///
    /// On *nix platforms, the datagram is truncated to the length of `buf`.
    ///
    /// On Windows, an error corresponding to `WSAEMSGSIZE` will be returned.
    ///
    /// For consistency between platforms, be sure to provide a sufficiently large buffer to avoid
    /// truncation; the exact size required depends on the underlying protocol.
    ///
    /// If you just want to know the sender of the data, try [`peek_sender`].
    ///
    /// [`recv`]: Socket::recv
    /// [`peek_sender`]: Socket::peek_sender
    pub fn peek_from(&self, buf: &mut [MaybeUninit<u8>]) -> io::Result<(usize, SockAddr)> {
        self.recv_from_with_flags(buf, sys::MSG_PEEK)
    }

    /// Retrieve the sender for the data at the head of the receive queue.
    ///
    /// This is equivalent to calling [`peek_from`] with a zero-sized buffer,
    /// but suppresses the `WSAEMSGSIZE` error on Windows.
    ///
    /// [`peek_from`]: Socket::peek_from
    pub fn peek_sender(&self) -> io::Result<SockAddr> {
        sys::peek_sender(self.as_raw())
    }

    /// Sends data on the socket to a connected peer.
    ///
    /// This is typically used on TCP sockets or datagram sockets which have
    /// been connected.
    ///
    /// On success returns the number of bytes that were sent.
    #[doc = man_links!(send(2))]
    pub fn send(&self, buf: &[u8]) -> io::Result<usize> {
        self.send_with_flags(buf, 0)
    }

    /// Identical to [`send`] but allows for specification of arbitrary flags to the underlying
    /// `send` call.
    ///
    /// [`send`]: Socket::send
    pub fn send_with_flags(&self, buf: &[u8], flags: c_int) -> io::Result<usize> {
        sys::send(self.as_raw(), buf, flags)
    }

    /// Send data to the connected peer. Returns the amount of bytes written.
    #[cfg(not(any(target_os = "redox", target_os = "solid_asp3")))]
    #[cfg_attr(
        docsrs,
        doc(cfg(not(any(target_os = "redox", target_os = "solid_asp3"))))
    )]
    pub fn send_vectored(&self, bufs: &[IoSlice<'_>]) -> io::Result<usize> {
        self.send_vectored_with_flags(bufs, 0)
    }

    /// Identical to [`send_vectored`] but allows for specification of arbitrary
    /// flags to the underlying `sendmsg`/`WSASend` call.
    #[doc = man_links!(sendmsg(2))]
    ///
    /// [`send_vectored`]: Socket::send_vectored
    #[cfg(not(any(target_os = "redox", target_os = "solid_asp3")))]
    #[cfg_attr(
        docsrs,
        doc(cfg(not(any(target_os = "redox", target_os = "solid_asp3"))))
    )]
    pub fn send_vectored_with_flags(
        &self,
        bufs: &[IoSlice<'_>],
        flags: c_int,
    ) -> io::Result<usize> {
        sys::send_vectored(self.as_raw(), bufs, flags)
    }

    /// Sends out-of-band (OOB) data on the socket to connected peer
    /// by setting the `MSG_OOB` flag for this call.
    ///
    /// For more information, see [`send`], [`out_of_band_inline`].
    ///
    /// [`send`]: Socket::send
    /// [`out_of_band_inline`]: Socket::out_of_band_inline
    #[cfg_attr(target_os = "redox", allow(rustdoc::broken_intra_doc_links))]
    pub fn send_out_of_band(&self, buf: &[u8]) -> io::Result<usize> {
        self.send_with_flags(buf, sys::MSG_OOB)
    }

    /// Sends data on the socket to the given address. On success, returns the
    /// number of bytes written.
    ///
    /// This is typically used on UDP or datagram-oriented sockets.
    #[doc = man_links!(sendto(2))]
    pub fn send_to(&self, buf: &[u8], addr: &SockAddr) -> io::Result<usize> {
        self.send_to_with_flags(buf, addr, 0)
    }

    /// Identical to [`send_to`] but allows for specification of arbitrary flags
    /// to the underlying `sendto` call.
    ///
    /// [`send_to`]: Socket::send_to
    pub fn send_to_with_flags(
        &self,
        buf: &[u8],
        addr: &SockAddr,
        flags: c_int,
    ) -> io::Result<usize> {
        sys::send_to(self.as_raw(), buf, addr, flags)
    }

    /// Send data to a peer listening on `addr`. Returns the amount of bytes
    /// written.
<<<<<<< HEAD
    #[doc = man_links!(sendmsg(2))]
    #[cfg(not(target_os = "redox"))]
    #[cfg_attr(docsrs, doc(cfg(not(target_os = "redox"))))]
=======
    #[cfg(not(any(target_os = "redox", target_os = "solid_asp3")))]
    #[cfg_attr(
        docsrs,
        doc(cfg(not(any(target_os = "redox", target_os = "solid_asp3"))))
    )]
>>>>>>> a18e4c8a
    pub fn send_to_vectored(&self, bufs: &[IoSlice<'_>], addr: &SockAddr) -> io::Result<usize> {
        self.send_to_vectored_with_flags(bufs, addr, 0)
    }

    /// Identical to [`send_to_vectored`] but allows for specification of
    /// arbitrary flags to the underlying `sendmsg`/`WSASendTo` call.
    ///
    /// [`send_to_vectored`]: Socket::send_to_vectored
    #[cfg(not(any(target_os = "redox", target_os = "solid_asp3")))]
    #[cfg_attr(
        docsrs,
        doc(cfg(not(any(target_os = "redox", target_os = "solid_asp3"))))
    )]
    pub fn send_to_vectored_with_flags(
        &self,
        bufs: &[IoSlice<'_>],
        addr: &SockAddr,
        flags: c_int,
    ) -> io::Result<usize> {
        sys::send_to_vectored(self.as_raw(), bufs, addr, flags)
    }
}

/// Set `SOCK_CLOEXEC` and `NO_HANDLE_INHERIT` on the `ty`pe on platforms that
/// support it.
#[inline(always)]
const fn set_common_type(ty: Type) -> Type {
    // On platforms that support it set `SOCK_CLOEXEC`.
    #[cfg(any(
        target_os = "android",
        target_os = "dragonfly",
        target_os = "freebsd",
        target_os = "fuchsia",
        target_os = "illumos",
        target_os = "linux",
        target_os = "netbsd",
        target_os = "openbsd",
    ))]
    let ty = ty._cloexec();

    // On windows set `NO_HANDLE_INHERIT`.
    #[cfg(windows)]
    let ty = ty._no_inherit();

    ty
}

/// Set `FD_CLOEXEC` and `NOSIGPIPE` on the `socket` for platforms that need it.
#[inline(always)]
#[allow(clippy::unnecessary_wraps)]
fn set_common_flags(socket: Socket) -> io::Result<Socket> {
    // On platforms that don't have `SOCK_CLOEXEC` use `FD_CLOEXEC`.
    #[cfg(all(
        unix,
        not(any(
            target_os = "android",
            target_os = "dragonfly",
            target_os = "freebsd",
            target_os = "fuchsia",
            target_os = "illumos",
            target_os = "linux",
            target_os = "netbsd",
            target_os = "openbsd",
        ))
    ))]
    socket._set_cloexec(true)?;

    // On Apple platforms set `NOSIGPIPE`.
    #[cfg(any(
        target_os = "ios",
        target_os = "macos",
        target_os = "tvos",
        target_os = "watchos",
    ))]
    socket._set_nosigpipe(true)?;

    Ok(socket)
}

/// A local interface specified by its index or an address assigned to it.
///
/// `Index(0)` and `Address(Ipv4Addr::UNSPECIFIED)` are equivalent and indicate
/// that an appropriate interface should be selected by the system.
#[cfg(not(any(
    target_os = "haiku",
    target_os = "illumos",
    target_os = "netbsd",
    target_os = "redox",
    target_os = "solaris",
)))]
#[derive(Debug)]
pub enum InterfaceIndexOrAddress {
    /// An interface index.
    Index(u32),
    /// An address assigned to an interface.
    Address(Ipv4Addr),
}

/// Socket options get/set using `SOL_SOCKET`.
///
/// Additional documentation can be found in documentation of the OS.
/// * Linux: <https://man7.org/linux/man-pages/man7/socket.7.html>
/// * Windows: <https://docs.microsoft.com/en-us/windows/win32/winsock/sol-socket-socket-options>
impl Socket {
    /// Get the value of the `SO_BROADCAST` option for this socket.
    ///
    /// For more information about this option, see [`set_broadcast`].
    ///
    /// [`set_broadcast`]: Socket::set_broadcast
    pub fn broadcast(&self) -> io::Result<bool> {
        unsafe {
            getsockopt::<c_int>(self.as_raw(), sys::SOL_SOCKET, sys::SO_BROADCAST)
                .map(|broadcast| broadcast != 0)
        }
    }

    /// Set the value of the `SO_BROADCAST` option for this socket.
    ///
    /// When enabled, this socket is allowed to send packets to a broadcast
    /// address.
    pub fn set_broadcast(&self, broadcast: bool) -> io::Result<()> {
        unsafe {
            setsockopt(
                self.as_raw(),
                sys::SOL_SOCKET,
                sys::SO_BROADCAST,
                broadcast as c_int,
            )
        }
    }

    /// Get the value of the `SO_ERROR` option on this socket.
    ///
    /// This will retrieve the stored error in the underlying socket, clearing
    /// the field in the process. This can be useful for checking errors between
    /// calls.
    pub fn take_error(&self) -> io::Result<Option<io::Error>> {
        match unsafe { getsockopt::<c_int>(self.as_raw(), sys::SOL_SOCKET, sys::SO_ERROR) } {
            Ok(0) => Ok(None),
            Ok(errno) => Ok(Some(io::Error::from_raw_os_error(errno))),
            Err(err) => Err(err),
        }
    }

    /// Get the value of the `SO_KEEPALIVE` option on this socket.
    ///
    /// For more information about this option, see [`set_keepalive`].
    ///
    /// [`set_keepalive`]: Socket::set_keepalive
    pub fn keepalive(&self) -> io::Result<bool> {
        unsafe {
            getsockopt::<Bool>(self.as_raw(), sys::SOL_SOCKET, sys::SO_KEEPALIVE)
                .map(|keepalive| keepalive != 0)
        }
    }

    /// Set value for the `SO_KEEPALIVE` option on this socket.
    ///
    /// Enable sending of keep-alive messages on connection-oriented sockets.
    pub fn set_keepalive(&self, keepalive: bool) -> io::Result<()> {
        unsafe {
            setsockopt(
                self.as_raw(),
                sys::SOL_SOCKET,
                sys::SO_KEEPALIVE,
                keepalive as c_int,
            )
        }
    }

    /// Get the value of the `SO_LINGER` option on this socket.
    ///
    /// For more information about this option, see [`set_linger`].
    ///
    /// [`set_linger`]: Socket::set_linger
    pub fn linger(&self) -> io::Result<Option<Duration>> {
        unsafe {
            getsockopt::<sys::linger>(self.as_raw(), sys::SOL_SOCKET, sys::SO_LINGER)
                .map(from_linger)
        }
    }

    /// Set value for the `SO_LINGER` option on this socket.
    ///
    /// If `linger` is not `None`, a close(2) or shutdown(2) will not return
    /// until all queued messages for the socket have been successfully sent or
    /// the linger timeout has been reached. Otherwise, the call returns
    /// immediately and the closing is done in the background. When the socket
    /// is closed as part of exit(2), it always lingers in the background.
    ///
    /// # Notes
    ///
    /// On most OSs the duration only has a precision of seconds and will be
    /// silently truncated.
    ///
    /// On Apple platforms (e.g. macOS, iOS, etc) this uses `SO_LINGER_SEC`.
    pub fn set_linger(&self, linger: Option<Duration>) -> io::Result<()> {
        let linger = into_linger(linger);
        unsafe { setsockopt(self.as_raw(), sys::SOL_SOCKET, sys::SO_LINGER, linger) }
    }

    /// Get value for the `SO_OOBINLINE` option on this socket.
    ///
    /// For more information about this option, see [`set_out_of_band_inline`].
    ///
    /// [`set_out_of_band_inline`]: Socket::set_out_of_band_inline
    #[cfg(not(any(target_os = "redox", target_os = "solid_asp3")))]
    #[cfg_attr(
        docsrs,
        doc(cfg(not(any(target_os = "redox", target_os = "solid_asp3"))))
    )]
    pub fn out_of_band_inline(&self) -> io::Result<bool> {
        unsafe {
            getsockopt::<c_int>(self.as_raw(), sys::SOL_SOCKET, sys::SO_OOBINLINE)
                .map(|oob_inline| oob_inline != 0)
        }
    }

    /// Set value for the `SO_OOBINLINE` option on this socket.
    ///
    /// If this option is enabled, out-of-band data is directly placed into the
    /// receive data stream. Otherwise, out-of-band data is passed only when the
    /// `MSG_OOB` flag is set during receiving. As per RFC6093, TCP sockets
    /// using the Urgent mechanism are encouraged to set this flag.
    #[cfg(not(any(target_os = "redox", target_os = "solid_asp3")))]
    #[cfg_attr(
        docsrs,
        doc(cfg(not(any(target_os = "redox", target_os = "solid_asp3"))))
    )]
    pub fn set_out_of_band_inline(&self, oob_inline: bool) -> io::Result<()> {
        unsafe {
            setsockopt(
                self.as_raw(),
                sys::SOL_SOCKET,
                sys::SO_OOBINLINE,
                oob_inline as c_int,
            )
        }
    }

    /// Get value for the `SO_RCVBUF` option on this socket.
    ///
    /// For more information about this option, see [`set_recv_buffer_size`].
    ///
    /// [`set_recv_buffer_size`]: Socket::set_recv_buffer_size
    pub fn recv_buffer_size(&self) -> io::Result<usize> {
        unsafe {
            getsockopt::<c_int>(self.as_raw(), sys::SOL_SOCKET, sys::SO_RCVBUF)
                .map(|size| size as usize)
        }
    }

    /// Set value for the `SO_RCVBUF` option on this socket.
    ///
    /// Changes the size of the operating system's receive buffer associated
    /// with the socket.
    pub fn set_recv_buffer_size(&self, size: usize) -> io::Result<()> {
        unsafe {
            setsockopt(
                self.as_raw(),
                sys::SOL_SOCKET,
                sys::SO_RCVBUF,
                size as c_int,
            )
        }
    }

    /// Get value for the `SO_RCVTIMEO` option on this socket.
    ///
    /// If the returned timeout is `None`, then `read` and `recv` calls will
    /// block indefinitely.
    pub fn read_timeout(&self) -> io::Result<Option<Duration>> {
        sys::timeout_opt(self.as_raw(), sys::SOL_SOCKET, sys::SO_RCVTIMEO)
    }

    /// Set value for the `SO_RCVTIMEO` option on this socket.
    ///
    /// If `timeout` is `None`, then `read` and `recv` calls will block
    /// indefinitely.
    pub fn set_read_timeout(&self, duration: Option<Duration>) -> io::Result<()> {
        sys::set_timeout_opt(self.as_raw(), sys::SOL_SOCKET, sys::SO_RCVTIMEO, duration)
    }

    /// Get the value of the `SO_REUSEADDR` option on this socket.
    ///
    /// For more information about this option, see [`set_reuse_address`].
    ///
    /// [`set_reuse_address`]: Socket::set_reuse_address
    pub fn reuse_address(&self) -> io::Result<bool> {
        unsafe {
            getsockopt::<c_int>(self.as_raw(), sys::SOL_SOCKET, sys::SO_REUSEADDR)
                .map(|reuse| reuse != 0)
        }
    }

    /// Set value for the `SO_REUSEADDR` option on this socket.
    ///
    /// This indicates that futher calls to `bind` may allow reuse of local
    /// addresses. For IPv4 sockets this means that a socket may bind even when
    /// there's a socket already listening on this port.
    pub fn set_reuse_address(&self, reuse: bool) -> io::Result<()> {
        unsafe {
            setsockopt(
                self.as_raw(),
                sys::SOL_SOCKET,
                sys::SO_REUSEADDR,
                reuse as c_int,
            )
        }
    }

    /// Get the value of the `SO_SNDBUF` option on this socket.
    ///
    /// For more information about this option, see [`set_send_buffer_size`].
    ///
    /// [`set_send_buffer_size`]: Socket::set_send_buffer_size
    pub fn send_buffer_size(&self) -> io::Result<usize> {
        unsafe {
            getsockopt::<c_int>(self.as_raw(), sys::SOL_SOCKET, sys::SO_SNDBUF)
                .map(|size| size as usize)
        }
    }

    /// Set value for the `SO_SNDBUF` option on this socket.
    ///
    /// Changes the size of the operating system's send buffer associated with
    /// the socket.
    pub fn set_send_buffer_size(&self, size: usize) -> io::Result<()> {
        unsafe {
            setsockopt(
                self.as_raw(),
                sys::SOL_SOCKET,
                sys::SO_SNDBUF,
                size as c_int,
            )
        }
    }

    /// Get value for the `SO_SNDTIMEO` option on this socket.
    ///
    /// If the returned timeout is `None`, then `write` and `send` calls will
    /// block indefinitely.
    pub fn write_timeout(&self) -> io::Result<Option<Duration>> {
        sys::timeout_opt(self.as_raw(), sys::SOL_SOCKET, sys::SO_SNDTIMEO)
    }

    /// Set value for the `SO_SNDTIMEO` option on this socket.
    ///
    /// If `timeout` is `None`, then `write` and `send` calls will block
    /// indefinitely.
    pub fn set_write_timeout(&self, duration: Option<Duration>) -> io::Result<()> {
        sys::set_timeout_opt(self.as_raw(), sys::SOL_SOCKET, sys::SO_SNDTIMEO, duration)
    }
}

const fn from_linger(linger: sys::linger) -> Option<Duration> {
    if linger.l_onoff == 0 {
        None
    } else {
        Some(Duration::from_secs(linger.l_linger as u64))
    }
}

const fn into_linger(duration: Option<Duration>) -> sys::linger {
    match duration {
        Some(duration) => sys::linger {
            l_onoff: 1,
            l_linger: duration.as_secs() as _,
        },
        None => sys::linger {
            l_onoff: 0,
            l_linger: 0,
        },
    }
}

/// Socket options for IPv4 sockets, get/set using `IPPROTO_IP`.
///
/// Additional documentation can be found in documentation of the OS.
/// * Linux: <https://man7.org/linux/man-pages/man7/ip.7.html>
/// * Windows: <https://docs.microsoft.com/en-us/windows/win32/winsock/ipproto-ip-socket-options>
impl Socket {
    /// Get the value of the `IP_HDRINCL` option on this socket.
    ///
    /// For more information about this option, see [`set_header_included`].
    ///
    /// [`set_header_included`]: Socket::set_header_included
<<<<<<< HEAD
    #[cfg(all(feature = "all", not(target_os = "redox")))]
    #[cfg_attr(docsrs, doc(cfg(all(feature = "all", not(target_os = "redox")))))]
=======
    #[cfg(all(
        feature = "all",
        not(target_os = "redox"),
        not(target_os = "solid_asp3")
    ))]
    #[cfg_attr(
        docsrs,
        doc(all(
            feature = "all",
            not(target_os = "redox"),
            not(target_os = "solid_asp3")
        ))
    )]
>>>>>>> a18e4c8a
    pub fn header_included(&self) -> io::Result<bool> {
        unsafe {
            getsockopt::<c_int>(self.as_raw(), sys::IPPROTO_IP, sys::IP_HDRINCL)
                .map(|included| included != 0)
        }
    }

    /// Set the value of the `IP_HDRINCL` option on this socket.
    ///
    /// If enabled, the user supplies an IP header in front of the user data.
    /// Valid only for [`SOCK_RAW`] sockets; see [raw(7)] for more information.
    /// When this flag is enabled, the values set by `IP_OPTIONS`, [`IP_TTL`],
    /// and [`IP_TOS`] are ignored.
    ///
    /// [`SOCK_RAW`]: Type::RAW
    /// [raw(7)]: https://man7.org/linux/man-pages/man7/raw.7.html
    /// [`IP_TTL`]: Socket::set_ttl
    /// [`IP_TOS`]: Socket::set_tos
<<<<<<< HEAD
    #[cfg_attr(
        any(target_os = "fuchsia", target_os = "illumos", target_os = "solaris"),
        allow(rustdoc::broken_intra_doc_links)
    )]
    #[cfg(all(feature = "all", not(target_os = "redox")))]
    #[cfg_attr(docsrs, doc(cfg(all(feature = "all", not(target_os = "redox")))))]
=======
    #[cfg(all(
        feature = "all",
        not(target_os = "redox"),
        not(target_os = "solid_asp3")
    ))]
    #[cfg_attr(
        docsrs,
        doc(all(
            feature = "all",
            not(target_os = "redox"),
            not(target_os = "solid_asp3")
        ))
    )]
>>>>>>> a18e4c8a
    pub fn set_header_included(&self, included: bool) -> io::Result<()> {
        unsafe {
            setsockopt(
                self.as_raw(),
                sys::IPPROTO_IP,
                sys::IP_HDRINCL,
                included as c_int,
            )
        }
    }

    /// Get the value of the `IP_TRANSPARENT` option on this socket.
    ///
    /// For more information about this option, see [`set_ip_transparent`].
    ///
    /// [`set_ip_transparent`]: Socket::set_ip_transparent
    #[cfg(all(feature = "all", target_os = "linux"))]
    #[cfg_attr(docsrs, doc(cfg(all(feature = "all", target_os = "linux"))))]
    pub fn ip_transparent(&self) -> io::Result<bool> {
        unsafe {
            getsockopt::<c_int>(self.as_raw(), sys::IPPROTO_IP, libc::IP_TRANSPARENT)
                .map(|transparent| transparent != 0)
        }
    }

    /// Set the value of the `IP_TRANSPARENT` option on this socket.
    ///
    /// Setting this boolean option enables transparent proxying
    /// on this socket.  This socket option allows the calling
    /// application to bind to a nonlocal IP address and operate
    /// both as a client and a server with the foreign address as
    /// the local endpoint.  NOTE: this requires that routing be
    /// set up in a way that packets going to the foreign address
    /// are routed through the TProxy box (i.e., the system
    /// hosting the application that employs the IP_TRANSPARENT
    /// socket option).  Enabling this socket option requires
    /// superuser privileges (the `CAP_NET_ADMIN` capability).
    ///
    /// TProxy redirection with the iptables TPROXY target also
    /// requires that this option be set on the redirected socket.
    #[cfg(all(feature = "all", target_os = "linux"))]
    #[cfg_attr(docsrs, doc(cfg(all(feature = "all", target_os = "linux"))))]
    pub fn set_ip_transparent(&self, transparent: bool) -> io::Result<()> {
        unsafe {
            setsockopt(
                self.as_raw(),
                sys::IPPROTO_IP,
                libc::IP_TRANSPARENT,
                transparent as c_int,
            )
        }
    }

    /// Join a multicast group using `IP_ADD_MEMBERSHIP` option on this socket.
    ///
    /// This function specifies a new multicast group for this socket to join.
    /// The address must be a valid multicast address, and `interface` is the
    /// address of the local interface with which the system should join the
    /// multicast group. If it's [`Ipv4Addr::UNSPECIFIED`] (`INADDR_ANY`) then
    /// an appropriate interface is chosen by the system.
    pub fn join_multicast_v4(&self, multiaddr: &Ipv4Addr, interface: &Ipv4Addr) -> io::Result<()> {
        let mreq = sys::IpMreq {
            imr_multiaddr: sys::to_in_addr(multiaddr),
            imr_interface: sys::to_in_addr(interface),
        };
        unsafe { setsockopt(self.as_raw(), sys::IPPROTO_IP, sys::IP_ADD_MEMBERSHIP, mreq) }
    }

    /// Leave a multicast group using `IP_DROP_MEMBERSHIP` option on this socket.
    ///
    /// For more information about this option, see [`join_multicast_v4`].
    ///
    /// [`join_multicast_v4`]: Socket::join_multicast_v4
    pub fn leave_multicast_v4(&self, multiaddr: &Ipv4Addr, interface: &Ipv4Addr) -> io::Result<()> {
        let mreq = sys::IpMreq {
            imr_multiaddr: sys::to_in_addr(multiaddr),
            imr_interface: sys::to_in_addr(interface),
        };
        unsafe {
            setsockopt(
                self.as_raw(),
                sys::IPPROTO_IP,
                sys::IP_DROP_MEMBERSHIP,
                mreq,
            )
        }
    }

    /// Join a multicast group using `IP_ADD_MEMBERSHIP` option on this socket.
    ///
    /// This function specifies a new multicast group for this socket to join.
    /// The address must be a valid multicast address, and `interface` specifies
    /// the local interface with which the system should join the multicast
    /// group. See [`InterfaceIndexOrAddress`].
    #[cfg(not(any(
        target_os = "aix",
        target_os = "haiku",
        target_os = "illumos",
        target_os = "netbsd",
        target_os = "openbsd",
        target_os = "redox",
        target_os = "solaris",
<<<<<<< HEAD
        target_os = "nto",
=======
        target_os = "solid_asp3",
>>>>>>> a18e4c8a
    )))]
    pub fn join_multicast_v4_n(
        &self,
        multiaddr: &Ipv4Addr,
        interface: &InterfaceIndexOrAddress,
    ) -> io::Result<()> {
        let mreqn = sys::to_mreqn(multiaddr, interface);
        unsafe {
            setsockopt(
                self.as_raw(),
                sys::IPPROTO_IP,
                sys::IP_ADD_MEMBERSHIP,
                mreqn,
            )
        }
    }

    /// Leave a multicast group using `IP_DROP_MEMBERSHIP` option on this socket.
    ///
    /// For more information about this option, see [`join_multicast_v4_n`].
    ///
    /// [`join_multicast_v4_n`]: Socket::join_multicast_v4_n
    #[cfg(not(any(
        target_os = "aix",
        target_os = "haiku",
        target_os = "illumos",
        target_os = "netbsd",
        target_os = "openbsd",
        target_os = "redox",
        target_os = "solaris",
<<<<<<< HEAD
        target_os = "nto",
=======
        target_os = "solid_asp3",
>>>>>>> a18e4c8a
    )))]
    pub fn leave_multicast_v4_n(
        &self,
        multiaddr: &Ipv4Addr,
        interface: &InterfaceIndexOrAddress,
    ) -> io::Result<()> {
        let mreqn = sys::to_mreqn(multiaddr, interface);
        unsafe {
            setsockopt(
                self.as_raw(),
                sys::IPPROTO_IP,
                sys::IP_DROP_MEMBERSHIP,
                mreqn,
            )
        }
    }

    /// Join a multicast SSM channel using `IP_ADD_SOURCE_MEMBERSHIP` option on this socket.
    ///
    /// This function specifies a new multicast channel for this socket to join.
    /// The group must be a valid SSM group address, the source must be the address of the sender
    /// and `interface` is the address of the local interface with which the system should join the
    /// multicast group. If it's [`Ipv4Addr::UNSPECIFIED`] (`INADDR_ANY`) then
    /// an appropriate interface is chosen by the system.
    #[cfg(not(any(
        target_os = "dragonfly",
        target_os = "haiku",
        target_os = "netbsd",
        target_os = "openbsd",
        target_os = "redox",
        target_os = "fuchsia",
<<<<<<< HEAD
        target_os = "nto",
=======
        target_os = "solid_asp3",
>>>>>>> a18e4c8a
    )))]
    pub fn join_ssm_v4(
        &self,
        source: &Ipv4Addr,
        group: &Ipv4Addr,
        interface: &Ipv4Addr,
    ) -> io::Result<()> {
        let mreqs = sys::IpMreqSource {
            imr_multiaddr: sys::to_in_addr(group),
            imr_interface: sys::to_in_addr(interface),
            imr_sourceaddr: sys::to_in_addr(source),
        };
        unsafe {
            setsockopt(
                self.as_raw(),
                sys::IPPROTO_IP,
                sys::IP_ADD_SOURCE_MEMBERSHIP,
                mreqs,
            )
        }
    }

    /// Leave a multicast group using `IP_DROP_SOURCE_MEMBERSHIP` option on this socket.
    ///
    /// For more information about this option, see [`join_ssm_v4`].
    ///
    /// [`join_ssm_v4`]: Socket::join_ssm_v4
    #[cfg(not(any(
        target_os = "dragonfly",
        target_os = "haiku",
        target_os = "netbsd",
        target_os = "openbsd",
        target_os = "redox",
        target_os = "fuchsia",
<<<<<<< HEAD
        target_os = "nto",
=======
        target_os = "solid_asp3",
>>>>>>> a18e4c8a
    )))]
    pub fn leave_ssm_v4(
        &self,
        source: &Ipv4Addr,
        group: &Ipv4Addr,
        interface: &Ipv4Addr,
    ) -> io::Result<()> {
        let mreqs = sys::IpMreqSource {
            imr_multiaddr: sys::to_in_addr(group),
            imr_interface: sys::to_in_addr(interface),
            imr_sourceaddr: sys::to_in_addr(source),
        };
        unsafe {
            setsockopt(
                self.as_raw(),
                sys::IPPROTO_IP,
                sys::IP_DROP_SOURCE_MEMBERSHIP,
                mreqs,
            )
        }
    }

    /// Get the value of the `IP_MULTICAST_IF` option for this socket.
    ///
    /// For more information about this option, see [`set_multicast_if_v4`].
    ///
    /// [`set_multicast_if_v4`]: Socket::set_multicast_if_v4
    pub fn multicast_if_v4(&self) -> io::Result<Ipv4Addr> {
        unsafe {
            getsockopt(self.as_raw(), sys::IPPROTO_IP, sys::IP_MULTICAST_IF).map(sys::from_in_addr)
        }
    }

    /// Set the value of the `IP_MULTICAST_IF` option for this socket.
    ///
    /// Specifies the interface to use for routing multicast packets.
    pub fn set_multicast_if_v4(&self, interface: &Ipv4Addr) -> io::Result<()> {
        let interface = sys::to_in_addr(interface);
        unsafe {
            setsockopt(
                self.as_raw(),
                sys::IPPROTO_IP,
                sys::IP_MULTICAST_IF,
                interface,
            )
        }
    }

    /// Get the value of the `IP_MULTICAST_LOOP` option for this socket.
    ///
    /// For more information about this option, see [`set_multicast_loop_v4`].
    ///
    /// [`set_multicast_loop_v4`]: Socket::set_multicast_loop_v4
    pub fn multicast_loop_v4(&self) -> io::Result<bool> {
        unsafe {
            getsockopt::<c_int>(self.as_raw(), sys::IPPROTO_IP, sys::IP_MULTICAST_LOOP)
                .map(|loop_v4| loop_v4 != 0)
        }
    }

    /// Set the value of the `IP_MULTICAST_LOOP` option for this socket.
    ///
    /// If enabled, multicast packets will be looped back to the local socket.
    /// Note that this may not have any affect on IPv6 sockets.
    pub fn set_multicast_loop_v4(&self, loop_v4: bool) -> io::Result<()> {
        unsafe {
            setsockopt(
                self.as_raw(),
                sys::IPPROTO_IP,
                sys::IP_MULTICAST_LOOP,
                loop_v4 as c_int,
            )
        }
    }

    /// Get the value of the `IP_MULTICAST_TTL` option for this socket.
    ///
    /// For more information about this option, see [`set_multicast_ttl_v4`].
    ///
    /// [`set_multicast_ttl_v4`]: Socket::set_multicast_ttl_v4
    pub fn multicast_ttl_v4(&self) -> io::Result<u32> {
        unsafe {
            getsockopt::<c_int>(self.as_raw(), sys::IPPROTO_IP, sys::IP_MULTICAST_TTL)
                .map(|ttl| ttl as u32)
        }
    }

    /// Set the value of the `IP_MULTICAST_TTL` option for this socket.
    ///
    /// Indicates the time-to-live value of outgoing multicast packets for
    /// this socket. The default value is 1 which means that multicast packets
    /// don't leave the local network unless explicitly requested.
    ///
    /// Note that this may not have any affect on IPv6 sockets.
    pub fn set_multicast_ttl_v4(&self, ttl: u32) -> io::Result<()> {
        unsafe {
            setsockopt(
                self.as_raw(),
                sys::IPPROTO_IP,
                sys::IP_MULTICAST_TTL,
                ttl as c_int,
            )
        }
    }

    /// Get the value of the `IP_TTL` option for this socket.
    ///
    /// For more information about this option, see [`set_ttl`].
    ///
    /// [`set_ttl`]: Socket::set_ttl
    pub fn ttl(&self) -> io::Result<u32> {
        unsafe {
            getsockopt::<c_int>(self.as_raw(), sys::IPPROTO_IP, sys::IP_TTL).map(|ttl| ttl as u32)
        }
    }

    /// Set the value of the `IP_TTL` option for this socket.
    ///
    /// This value sets the time-to-live field that is used in every packet sent
    /// from this socket.
    pub fn set_ttl(&self, ttl: u32) -> io::Result<()> {
        unsafe { setsockopt(self.as_raw(), sys::IPPROTO_IP, sys::IP_TTL, ttl as c_int) }
    }

    /// Set the value of the `IP_TOS` option for this socket.
    ///
    /// This value sets the type-of-service field that is used in every packet
    /// sent from this socket.
    ///
    /// NOTE: <https://docs.microsoft.com/en-us/windows/win32/winsock/ipproto-ip-socket-options>
    /// documents that not all versions of windows support `IP_TOS`.
    #[cfg(not(any(
        target_os = "fuchsia",
        target_os = "redox",
        target_os = "solaris",
        target_os = "illumos",
    )))]
    pub fn set_tos(&self, tos: u32) -> io::Result<()> {
        unsafe { setsockopt(self.as_raw(), sys::IPPROTO_IP, sys::IP_TOS, tos as c_int) }
    }

    /// Get the value of the `IP_TOS` option for this socket.
    ///
    /// For more information about this option, see [`set_tos`].
    ///
    /// NOTE: <https://docs.microsoft.com/en-us/windows/win32/winsock/ipproto-ip-socket-options>
    /// documents that not all versions of windows support `IP_TOS`.
    ///
    /// [`set_tos`]: Socket::set_tos
    #[cfg(not(any(
        target_os = "fuchsia",
        target_os = "redox",
        target_os = "solaris",
        target_os = "illumos",
    )))]
    pub fn tos(&self) -> io::Result<u32> {
        unsafe {
            getsockopt::<c_int>(self.as_raw(), sys::IPPROTO_IP, sys::IP_TOS).map(|tos| tos as u32)
        }
    }

    /// Set the value of the `IP_RECVTOS` option for this socket.
    ///
    /// If enabled, the `IP_TOS` ancillary message is passed with
    /// incoming packets. It contains a byte which specifies the
    /// Type of Service/Precedence field of the packet header.
    #[cfg(not(any(
        target_os = "aix",
        target_os = "dragonfly",
        target_os = "fuchsia",
        target_os = "illumos",
        target_os = "netbsd",
        target_os = "openbsd",
        target_os = "redox",
        target_os = "solaris",
<<<<<<< HEAD
        target_os = "haiku",
        target_os = "nto",
=======
        target_os = "solid_asp3",
>>>>>>> a18e4c8a
    )))]
    pub fn set_recv_tos(&self, recv_tos: bool) -> io::Result<()> {
        unsafe {
            setsockopt(
                self.as_raw(),
                sys::IPPROTO_IP,
                sys::IP_RECVTOS,
                recv_tos as c_int,
            )
        }
    }

    /// Get the value of the `IP_RECVTOS` option for this socket.
    ///
    /// For more information about this option, see [`set_recv_tos`].
    ///
    /// [`set_recv_tos`]: Socket::set_recv_tos
    #[cfg(not(any(
        target_os = "aix",
        target_os = "dragonfly",
        target_os = "fuchsia",
        target_os = "illumos",
        target_os = "netbsd",
        target_os = "openbsd",
        target_os = "redox",
        target_os = "solaris",
<<<<<<< HEAD
        target_os = "haiku",
        target_os = "nto",
=======
        target_os = "solid_asp3",
>>>>>>> a18e4c8a
    )))]
    pub fn recv_tos(&self) -> io::Result<bool> {
        unsafe {
            getsockopt::<c_int>(self.as_raw(), sys::IPPROTO_IP, sys::IP_RECVTOS)
                .map(|recv_tos| recv_tos > 0)
        }
    }
}

/// Socket options for IPv6 sockets, get/set using `IPPROTO_IPV6`.
///
/// Additional documentation can be found in documentation of the OS.
/// * Linux: <https://man7.org/linux/man-pages/man7/ipv6.7.html>
/// * Windows: <https://docs.microsoft.com/en-us/windows/win32/winsock/ipproto-ipv6-socket-options>
impl Socket {
    /// Join a multicast group using `IPV6_ADD_MEMBERSHIP` option on this socket.
    ///
    /// Some OSs use `IPV6_JOIN_GROUP` for this option.
    ///
    /// This function specifies a new multicast group for this socket to join.
    /// The address must be a valid multicast address, and `interface` is the
    /// index of the interface to join/leave (or 0 to indicate any interface).
    #[cfg(not(target_os = "nto"))]
    pub fn join_multicast_v6(&self, multiaddr: &Ipv6Addr, interface: u32) -> io::Result<()> {
        let mreq = sys::Ipv6Mreq {
            ipv6mr_multiaddr: sys::to_in6_addr(multiaddr),
            // NOTE: some OSs use `c_int`, others use `c_uint`.
            ipv6mr_interface: interface as _,
        };
        unsafe {
            setsockopt(
                self.as_raw(),
                sys::IPPROTO_IPV6,
                sys::IPV6_ADD_MEMBERSHIP,
                mreq,
            )
        }
    }

    /// Leave a multicast group using `IPV6_DROP_MEMBERSHIP` option on this socket.
    ///
    /// Some OSs use `IPV6_LEAVE_GROUP` for this option.
    ///
    /// For more information about this option, see [`join_multicast_v6`].
    ///
    /// [`join_multicast_v6`]: Socket::join_multicast_v6
    #[cfg(not(target_os = "nto"))]
    pub fn leave_multicast_v6(&self, multiaddr: &Ipv6Addr, interface: u32) -> io::Result<()> {
        let mreq = sys::Ipv6Mreq {
            ipv6mr_multiaddr: sys::to_in6_addr(multiaddr),
            // NOTE: some OSs use `c_int`, others use `c_uint`.
            ipv6mr_interface: interface as _,
        };
        unsafe {
            setsockopt(
                self.as_raw(),
                sys::IPPROTO_IPV6,
                sys::IPV6_DROP_MEMBERSHIP,
                mreq,
            )
        }
    }

    /// Get the value of the `IPV6_MULTICAST_HOPS` option for this socket
    ///
    /// For more information about this option, see [`set_multicast_hops_v6`].
    ///
    /// [`set_multicast_hops_v6`]: Socket::set_multicast_hops_v6
    pub fn multicast_hops_v6(&self) -> io::Result<u32> {
        unsafe {
            getsockopt::<c_int>(self.as_raw(), sys::IPPROTO_IPV6, sys::IPV6_MULTICAST_HOPS)
                .map(|hops| hops as u32)
        }
    }

    /// Set the value of the `IPV6_MULTICAST_HOPS` option for this socket
    ///
    /// Indicates the number of "routers" multicast packets will transit for
    /// this socket. The default value is 1 which means that multicast packets
    /// don't leave the local network unless explicitly requested.
    pub fn set_multicast_hops_v6(&self, hops: u32) -> io::Result<()> {
        unsafe {
            setsockopt(
                self.as_raw(),
                sys::IPPROTO_IPV6,
                sys::IPV6_MULTICAST_HOPS,
                hops as c_int,
            )
        }
    }

    /// Get the value of the `IPV6_MULTICAST_IF` option for this socket.
    ///
    /// For more information about this option, see [`set_multicast_if_v6`].
    ///
    /// [`set_multicast_if_v6`]: Socket::set_multicast_if_v6
    pub fn multicast_if_v6(&self) -> io::Result<u32> {
        unsafe {
            getsockopt::<c_int>(self.as_raw(), sys::IPPROTO_IPV6, sys::IPV6_MULTICAST_IF)
                .map(|interface| interface as u32)
        }
    }

    /// Set the value of the `IPV6_MULTICAST_IF` option for this socket.
    ///
    /// Specifies the interface to use for routing multicast packets. Unlike
    /// ipv4, this is generally required in ipv6 contexts where network routing
    /// prefixes may overlap.
    pub fn set_multicast_if_v6(&self, interface: u32) -> io::Result<()> {
        unsafe {
            setsockopt(
                self.as_raw(),
                sys::IPPROTO_IPV6,
                sys::IPV6_MULTICAST_IF,
                interface as c_int,
            )
        }
    }

    /// Get the value of the `IPV6_MULTICAST_LOOP` option for this socket.
    ///
    /// For more information about this option, see [`set_multicast_loop_v6`].
    ///
    /// [`set_multicast_loop_v6`]: Socket::set_multicast_loop_v6
    pub fn multicast_loop_v6(&self) -> io::Result<bool> {
        unsafe {
            getsockopt::<c_int>(self.as_raw(), sys::IPPROTO_IPV6, sys::IPV6_MULTICAST_LOOP)
                .map(|loop_v6| loop_v6 != 0)
        }
    }

    /// Set the value of the `IPV6_MULTICAST_LOOP` option for this socket.
    ///
    /// Controls whether this socket sees the multicast packets it sends itself.
    /// Note that this may not have any affect on IPv4 sockets.
    pub fn set_multicast_loop_v6(&self, loop_v6: bool) -> io::Result<()> {
        unsafe {
            setsockopt(
                self.as_raw(),
                sys::IPPROTO_IPV6,
                sys::IPV6_MULTICAST_LOOP,
                loop_v6 as c_int,
            )
        }
    }

    /// Get the value of the `IPV6_UNICAST_HOPS` option for this socket.
    ///
    /// Specifies the hop limit for ipv6 unicast packets
    pub fn unicast_hops_v6(&self) -> io::Result<u32> {
        unsafe {
            getsockopt::<c_int>(self.as_raw(), sys::IPPROTO_IPV6, sys::IPV6_UNICAST_HOPS)
                .map(|hops| hops as u32)
        }
    }

    /// Set the value for the `IPV6_UNICAST_HOPS` option on this socket.
    ///
    /// Specifies the hop limit for ipv6 unicast packets
    pub fn set_unicast_hops_v6(&self, hops: u32) -> io::Result<()> {
        unsafe {
            setsockopt(
                self.as_raw(),
                sys::IPPROTO_IPV6,
                sys::IPV6_UNICAST_HOPS,
                hops as c_int,
            )
        }
    }

    /// Get the value of the `IPV6_V6ONLY` option for this socket.
    ///
    /// For more information about this option, see [`set_only_v6`].
    ///
    /// [`set_only_v6`]: Socket::set_only_v6
    pub fn only_v6(&self) -> io::Result<bool> {
        unsafe {
            getsockopt::<c_int>(self.as_raw(), sys::IPPROTO_IPV6, sys::IPV6_V6ONLY)
                .map(|only_v6| only_v6 != 0)
        }
    }

    /// Set the value for the `IPV6_V6ONLY` option on this socket.
    ///
    /// If this is set to `true` then the socket is restricted to sending and
    /// receiving IPv6 packets only. In this case two IPv4 and IPv6 applications
    /// can bind the same port at the same time.
    ///
    /// If this is set to `false` then the socket can be used to send and
    /// receive packets from an IPv4-mapped IPv6 address.
    pub fn set_only_v6(&self, only_v6: bool) -> io::Result<()> {
        unsafe {
            setsockopt(
                self.as_raw(),
                sys::IPPROTO_IPV6,
                sys::IPV6_V6ONLY,
                only_v6 as c_int,
            )
        }
    }

    /// Get the value of the `IPV6_RECVTCLASS` option for this socket.
    ///
    /// For more information about this option, see [`set_recv_tclass_v6`].
    ///
    /// [`set_recv_tclass_v6`]: Socket::set_recv_tclass_v6
    #[cfg(not(any(
        target_os = "dragonfly",
        target_os = "fuchsia",
        target_os = "illumos",
        target_os = "netbsd",
        target_os = "openbsd",
        target_os = "redox",
        target_os = "solaris",
        target_os = "haiku",
    )))]
    pub fn recv_tclass_v6(&self) -> io::Result<bool> {
        unsafe {
            getsockopt::<c_int>(self.as_raw(), sys::IPPROTO_IPV6, sys::IPV6_RECVTCLASS)
                .map(|recv_tclass| recv_tclass > 0)
        }
    }

    /// Set the value of the `IPV6_RECVTCLASS` option for this socket.
    ///
    /// If enabled, the `IPV6_TCLASS` ancillary message is passed with incoming
    /// packets. It contains a byte which specifies the traffic class field of
    /// the packet header.
    #[cfg(not(any(
        target_os = "dragonfly",
        target_os = "fuchsia",
        target_os = "illumos",
        target_os = "netbsd",
        target_os = "openbsd",
        target_os = "redox",
        target_os = "solaris",
        target_os = "haiku",
    )))]
    pub fn set_recv_tclass_v6(&self, recv_tclass: bool) -> io::Result<()> {
        unsafe {
            setsockopt(
                self.as_raw(),
                sys::IPPROTO_IPV6,
                sys::IPV6_RECVTCLASS,
                recv_tclass as c_int,
            )
        }
    }
}

/// Socket options for TCP sockets, get/set using `IPPROTO_TCP`.
///
/// Additional documentation can be found in documentation of the OS.
/// * Linux: <https://man7.org/linux/man-pages/man7/tcp.7.html>
/// * Windows: <https://docs.microsoft.com/en-us/windows/win32/winsock/ipproto-tcp-socket-options>
impl Socket {
    /// Get the value of the `TCP_KEEPIDLE` option on this socket.
    ///
    /// This returns the value of `TCP_KEEPALIVE` on macOS and iOS and `TCP_KEEPIDLE` on all other
    /// supported Unix operating systems.
<<<<<<< HEAD
    #[cfg(all(
        feature = "all",
        not(any(windows, target_os = "haiku", target_os = "openbsd"))
=======
    #[cfg(any(
        doc,
        all(
            feature = "all",
            not(any(
                windows,
                target_os = "haiku",
                target_os = "openbsd",
                target_os = "solid_asp3"
            ))
        )
>>>>>>> a18e4c8a
    ))]
    #[cfg_attr(
        docsrs,
        doc(cfg(all(
            feature = "all",
            not(any(
                windows,
                target_os = "haiku",
                target_os = "openbsd",
                target_os = "solid_asp3"
            ))
        )))
    )]
    pub fn keepalive_time(&self) -> io::Result<Duration> {
        sys::keepalive_time(self.as_raw())
    }

    /// Get the value of the `TCP_KEEPINTVL` option on this socket.
    ///
    /// For more information about this option, see [`set_tcp_keepalive`].
    ///
    /// [`set_tcp_keepalive`]: Socket::set_tcp_keepalive
    #[cfg(all(
        feature = "all",
        any(
            target_os = "android",
            target_os = "dragonfly",
            target_os = "freebsd",
            target_os = "fuchsia",
            target_os = "illumos",
            target_os = "ios",
            target_os = "linux",
            target_os = "macos",
            target_os = "netbsd",
            target_os = "tvos",
            target_os = "watchos",
        )
    ))]
    #[cfg_attr(
        docsrs,
        doc(cfg(all(
            feature = "all",
            any(
                target_os = "android",
                target_os = "dragonfly",
                target_os = "freebsd",
                target_os = "fuchsia",
                target_os = "illumos",
                target_os = "ios",
                target_os = "linux",
                target_os = "macos",
                target_os = "netbsd",
                target_os = "tvos",
                target_os = "watchos",
            )
        )))
    )]
    pub fn keepalive_interval(&self) -> io::Result<Duration> {
        unsafe {
            getsockopt::<c_int>(self.as_raw(), sys::IPPROTO_TCP, sys::TCP_KEEPINTVL)
                .map(|secs| Duration::from_secs(secs as u64))
        }
    }

    /// Get the value of the `TCP_KEEPCNT` option on this socket.
    ///
    /// For more information about this option, see [`set_tcp_keepalive`].
    ///
    /// [`set_tcp_keepalive`]: Socket::set_tcp_keepalive
    #[cfg(all(
        feature = "all",
        any(
            target_os = "android",
            target_os = "dragonfly",
            target_os = "freebsd",
            target_os = "fuchsia",
            target_os = "illumos",
            target_os = "ios",
            target_os = "linux",
            target_os = "macos",
            target_os = "netbsd",
            target_os = "tvos",
            target_os = "watchos",
        )
    ))]
    #[cfg_attr(
        docsrs,
        doc(cfg(all(
            feature = "all",
            any(
                target_os = "android",
                target_os = "dragonfly",
                target_os = "freebsd",
                target_os = "fuchsia",
                target_os = "illumos",
                target_os = "ios",
                target_os = "linux",
                target_os = "macos",
                target_os = "netbsd",
                target_os = "tvos",
                target_os = "watchos",
            )
        )))
    )]
    pub fn keepalive_retries(&self) -> io::Result<u32> {
        unsafe {
            getsockopt::<c_int>(self.as_raw(), sys::IPPROTO_TCP, sys::TCP_KEEPCNT)
                .map(|retries| retries as u32)
        }
    }

    /// Set parameters configuring TCP keepalive probes for this socket.
    ///
    /// The supported parameters depend on the operating system, and are
    /// configured using the [`TcpKeepalive`] struct. At a minimum, all systems
    /// support configuring the [keepalive time]: the time after which the OS
    /// will start sending keepalive messages on an idle connection.
    ///
    /// [keepalive time]: TcpKeepalive::with_time
    ///
    /// # Notes
    ///
    /// * This will enable `SO_KEEPALIVE` on this socket, if it is not already
    ///   enabled.
    /// * On some platforms, such as Windows, any keepalive parameters *not*
    ///   configured by the `TcpKeepalive` struct passed to this function may be
    ///   overwritten with their default values. Therefore, this function should
    ///   either only be called once per socket, or the same parameters should
    ///   be passed every time it is called.
    ///
    /// # Examples
    ///
    /// ```
    /// use std::time::Duration;
    ///
    /// use socket2::{Socket, TcpKeepalive, Domain, Type};
    ///
    /// # fn main() -> std::io::Result<()> {
    /// let socket = Socket::new(Domain::IPV4, Type::STREAM, None)?;
    /// let keepalive = TcpKeepalive::new()
    ///     .with_time(Duration::from_secs(4));
    ///     // Depending on the target operating system, we may also be able to
    ///     // configure the keepalive probe interval and/or the number of
    ///     // retries here as well.
    ///
    /// socket.set_tcp_keepalive(&keepalive)?;
    /// # Ok(()) }
    /// ```
    ///
    pub fn set_tcp_keepalive(&self, params: &TcpKeepalive) -> io::Result<()> {
        self.set_keepalive(true)?;
        sys::set_tcp_keepalive(self.as_raw(), params)
    }

    /// Get the value of the `TCP_NODELAY` option on this socket.
    ///
    /// For more information about this option, see [`set_nodelay`].
    ///
    /// [`set_nodelay`]: Socket::set_nodelay
    pub fn nodelay(&self) -> io::Result<bool> {
        unsafe {
            getsockopt::<Bool>(self.as_raw(), sys::IPPROTO_TCP, sys::TCP_NODELAY)
                .map(|nodelay| nodelay != 0)
        }
    }

    /// Set the value of the `TCP_NODELAY` option on this socket.
    ///
    /// If set, this option disables the Nagle algorithm. This means that
    /// segments are always sent as soon as possible, even if there is only a
    /// small amount of data. When not set, data is buffered until there is a
    /// sufficient amount to send out, thereby avoiding the frequent sending of
    /// small packets.
    pub fn set_nodelay(&self, nodelay: bool) -> io::Result<()> {
        unsafe {
            setsockopt(
                self.as_raw(),
                sys::IPPROTO_TCP,
                sys::TCP_NODELAY,
                nodelay as c_int,
            )
        }
    }
}

impl Read for Socket {
    fn read(&mut self, buf: &mut [u8]) -> io::Result<usize> {
        // Safety: the `recv` implementation promises not to write uninitialised
        // bytes to the `buf`fer, so this casting is safe.
        let buf = unsafe { &mut *(buf as *mut [u8] as *mut [MaybeUninit<u8>]) };
        self.recv(buf)
    }

    #[cfg(not(any(target_os = "redox", target_os = "solid_asp3")))]
    fn read_vectored(&mut self, bufs: &mut [IoSliceMut<'_>]) -> io::Result<usize> {
        // Safety: both `IoSliceMut` and `MaybeUninitSlice` promise to have the
        // same layout, that of `iovec`/`WSABUF`. Furthermore `recv_vectored`
        // promises to not write unitialised bytes to the `bufs` and pass it
        // directly to the `recvmsg` system call, so this is safe.
        let bufs = unsafe { &mut *(bufs as *mut [IoSliceMut<'_>] as *mut [MaybeUninitSlice<'_>]) };
        self.recv_vectored(bufs).map(|(n, _)| n)
    }
}

impl<'a> Read for &'a Socket {
    fn read(&mut self, buf: &mut [u8]) -> io::Result<usize> {
        // Safety: see other `Read::read` impl.
        let buf = unsafe { &mut *(buf as *mut [u8] as *mut [MaybeUninit<u8>]) };
        self.recv(buf)
    }

    #[cfg(not(any(target_os = "redox", target_os = "solid_asp3")))]
    fn read_vectored(&mut self, bufs: &mut [IoSliceMut<'_>]) -> io::Result<usize> {
        // Safety: see other `Read::read` impl.
        let bufs = unsafe { &mut *(bufs as *mut [IoSliceMut<'_>] as *mut [MaybeUninitSlice<'_>]) };
        self.recv_vectored(bufs).map(|(n, _)| n)
    }
}

impl Write for Socket {
    fn write(&mut self, buf: &[u8]) -> io::Result<usize> {
        self.send(buf)
    }

    #[cfg(not(any(target_os = "redox", target_os = "solid_asp3")))]
    fn write_vectored(&mut self, bufs: &[IoSlice<'_>]) -> io::Result<usize> {
        self.send_vectored(bufs)
    }

    fn flush(&mut self) -> io::Result<()> {
        Ok(())
    }
}

impl<'a> Write for &'a Socket {
    fn write(&mut self, buf: &[u8]) -> io::Result<usize> {
        self.send(buf)
    }

    #[cfg(not(any(target_os = "redox", target_os = "solid_asp3")))]
    fn write_vectored(&mut self, bufs: &[IoSlice<'_>]) -> io::Result<usize> {
        self.send_vectored(bufs)
    }

    fn flush(&mut self) -> io::Result<()> {
        Ok(())
    }
}

impl fmt::Debug for Socket {
    fn fmt(&self, f: &mut fmt::Formatter<'_>) -> fmt::Result {
        f.debug_struct("Socket")
            .field("raw", &self.as_raw())
            .field("local_addr", &self.local_addr().ok())
            .field("peer_addr", &self.peer_addr().ok())
            .finish()
    }
}

from!(net::TcpStream, Socket);
from!(net::TcpListener, Socket);
from!(net::UdpSocket, Socket);
from!(Socket, net::TcpStream);
from!(Socket, net::TcpListener);
from!(Socket, net::UdpSocket);<|MERGE_RESOLUTION|>--- conflicted
+++ resolved
@@ -11,15 +11,11 @@
 #[cfg(not(any(target_os = "redox", target_os = "solid_asp3")))]
 use std::io::{IoSlice, IoSliceMut};
 use std::mem::MaybeUninit;
-<<<<<<< HEAD
 #[cfg(not(target_os = "nto"))]
 use std::net::Ipv6Addr;
 use std::net::{self, Ipv4Addr, Shutdown};
-=======
-use std::net::{self, Ipv4Addr, Ipv6Addr, Shutdown};
 #[cfg(target_os = "solid_asp3")]
 use std::os::solid::io::{FromRawFd, IntoRawFd};
->>>>>>> a18e4c8a
 #[cfg(unix)]
 use std::os::unix::io::{FromRawFd, IntoRawFd};
 #[cfg(windows)]
@@ -728,17 +724,12 @@
 
     /// Send data to a peer listening on `addr`. Returns the amount of bytes
     /// written.
-<<<<<<< HEAD
     #[doc = man_links!(sendmsg(2))]
-    #[cfg(not(target_os = "redox"))]
-    #[cfg_attr(docsrs, doc(cfg(not(target_os = "redox"))))]
-=======
     #[cfg(not(any(target_os = "redox", target_os = "solid_asp3")))]
     #[cfg_attr(
         docsrs,
         doc(cfg(not(any(target_os = "redox", target_os = "solid_asp3"))))
     )]
->>>>>>> a18e4c8a
     pub fn send_to_vectored(&self, bufs: &[IoSlice<'_>], addr: &SockAddr) -> io::Result<usize> {
         self.send_to_vectored_with_flags(bufs, addr, 0)
     }
@@ -1126,10 +1117,6 @@
     /// For more information about this option, see [`set_header_included`].
     ///
     /// [`set_header_included`]: Socket::set_header_included
-<<<<<<< HEAD
-    #[cfg(all(feature = "all", not(target_os = "redox")))]
-    #[cfg_attr(docsrs, doc(cfg(all(feature = "all", not(target_os = "redox")))))]
-=======
     #[cfg(all(
         feature = "all",
         not(target_os = "redox"),
@@ -1137,13 +1124,12 @@
     ))]
     #[cfg_attr(
         docsrs,
-        doc(all(
+        doc(cfg(all(
             feature = "all",
             not(target_os = "redox"),
             not(target_os = "solid_asp3")
-        ))
+        )))
     )]
->>>>>>> a18e4c8a
     pub fn header_included(&self) -> io::Result<bool> {
         unsafe {
             getsockopt::<c_int>(self.as_raw(), sys::IPPROTO_IP, sys::IP_HDRINCL)
@@ -1162,14 +1148,10 @@
     /// [raw(7)]: https://man7.org/linux/man-pages/man7/raw.7.html
     /// [`IP_TTL`]: Socket::set_ttl
     /// [`IP_TOS`]: Socket::set_tos
-<<<<<<< HEAD
     #[cfg_attr(
         any(target_os = "fuchsia", target_os = "illumos", target_os = "solaris"),
         allow(rustdoc::broken_intra_doc_links)
     )]
-    #[cfg(all(feature = "all", not(target_os = "redox")))]
-    #[cfg_attr(docsrs, doc(cfg(all(feature = "all", not(target_os = "redox")))))]
-=======
     #[cfg(all(
         feature = "all",
         not(target_os = "redox"),
@@ -1177,13 +1159,12 @@
     ))]
     #[cfg_attr(
         docsrs,
-        doc(all(
+        doc(cfg(all(
             feature = "all",
             not(target_os = "redox"),
             not(target_os = "solid_asp3")
-        ))
+        )))
     )]
->>>>>>> a18e4c8a
     pub fn set_header_included(&self, included: bool) -> io::Result<()> {
         unsafe {
             setsockopt(
@@ -1286,11 +1267,8 @@
         target_os = "openbsd",
         target_os = "redox",
         target_os = "solaris",
-<<<<<<< HEAD
         target_os = "nto",
-=======
         target_os = "solid_asp3",
->>>>>>> a18e4c8a
     )))]
     pub fn join_multicast_v4_n(
         &self,
@@ -1321,11 +1299,8 @@
         target_os = "openbsd",
         target_os = "redox",
         target_os = "solaris",
-<<<<<<< HEAD
         target_os = "nto",
-=======
         target_os = "solid_asp3",
->>>>>>> a18e4c8a
     )))]
     pub fn leave_multicast_v4_n(
         &self,
@@ -1357,11 +1332,8 @@
         target_os = "openbsd",
         target_os = "redox",
         target_os = "fuchsia",
-<<<<<<< HEAD
         target_os = "nto",
-=======
         target_os = "solid_asp3",
->>>>>>> a18e4c8a
     )))]
     pub fn join_ssm_v4(
         &self,
@@ -1396,11 +1368,8 @@
         target_os = "openbsd",
         target_os = "redox",
         target_os = "fuchsia",
-<<<<<<< HEAD
         target_os = "nto",
-=======
         target_os = "solid_asp3",
->>>>>>> a18e4c8a
     )))]
     pub fn leave_ssm_v4(
         &self,
@@ -1576,12 +1545,9 @@
         target_os = "openbsd",
         target_os = "redox",
         target_os = "solaris",
-<<<<<<< HEAD
         target_os = "haiku",
         target_os = "nto",
-=======
         target_os = "solid_asp3",
->>>>>>> a18e4c8a
     )))]
     pub fn set_recv_tos(&self, recv_tos: bool) -> io::Result<()> {
         unsafe {
@@ -1608,12 +1574,9 @@
         target_os = "openbsd",
         target_os = "redox",
         target_os = "solaris",
-<<<<<<< HEAD
         target_os = "haiku",
         target_os = "nto",
-=======
         target_os = "solid_asp3",
->>>>>>> a18e4c8a
     )))]
     pub fn recv_tos(&self) -> io::Result<bool> {
         unsafe {
@@ -1874,23 +1837,14 @@
     ///
     /// This returns the value of `TCP_KEEPALIVE` on macOS and iOS and `TCP_KEEPIDLE` on all other
     /// supported Unix operating systems.
-<<<<<<< HEAD
     #[cfg(all(
         feature = "all",
-        not(any(windows, target_os = "haiku", target_os = "openbsd"))
-=======
-    #[cfg(any(
-        doc,
-        all(
-            feature = "all",
-            not(any(
-                windows,
-                target_os = "haiku",
-                target_os = "openbsd",
-                target_os = "solid_asp3"
-            ))
-        )
->>>>>>> a18e4c8a
+        not(any(
+            windows,
+            target_os = "haiku",
+            target_os = "openbsd",
+            target_os = "solid_asp3"
+        ))
     ))]
     #[cfg_attr(
         docsrs,
