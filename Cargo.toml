[package]
name          = "socket2"
version       = "0.4.3"
authors       = [
  "Alex Crichton <alex@alexcrichton.com>",
  "Thomas de Zeeuw <thomasdezeeuw@gmail.com>"
]
license       = "MIT/Apache-2.0"
readme        = "README.md"
repository    = "https://github.com/rust-lang/socket2"
homepage      = "https://github.com/rust-lang/socket2"
documentation = "https://docs.rs/socket2"
description = """
Utilities for handling networking sockets with a maximal amount of configuration
possible intended.
"""
keywords      = ["io", "socket", "network"]
categories    = ["api-bindings", "network-programming"]
edition       = "2018"
include       = [
  "Cargo.toml",
  "LICENSE-APACHE",
  "LICENSE-MIT",
  "README.md",
  "src/**/*.rs",
]

[package.metadata.docs.rs]
all-features = true
rustdoc-args = ["--cfg", "docsrs"]

[package.metadata.playground]
features = ["all"]

[target."cfg(unix)".dependencies]
<<<<<<< HEAD
libc = "0.2.104"

[target."cfg(target_os = \"solid_asp3\")".dependencies]
libc = "0.2.104"
=======
libc = "0.2.113"
>>>>>>> 4112b5fa

[target."cfg(windows)".dependencies]
winapi = { version = "0.3.9", features = ["handleapi", "ws2ipdef", "ws2tcpip"] }

[features]
# Enable all API, even ones not available on all OSs.
all = []<|MERGE_RESOLUTION|>--- conflicted
+++ resolved
@@ -33,14 +33,10 @@
 features = ["all"]
 
 [target."cfg(unix)".dependencies]
-<<<<<<< HEAD
-libc = "0.2.104"
+libc = "0.2.113"
 
 [target."cfg(target_os = \"solid_asp3\")".dependencies]
-libc = "0.2.104"
-=======
 libc = "0.2.113"
->>>>>>> 4112b5fa
 
 [target."cfg(windows)".dependencies]
 winapi = { version = "0.3.9", features = ["handleapi", "ws2ipdef", "ws2tcpip"] }
